--- conflicted
+++ resolved
@@ -11,11 +11,8 @@
 
 ### 0.8.1
 
-<<<<<<< HEAD
+* Made attributes with user-defined 'setters' be updated after attributes with no user-defined setter when providing a set of values to update the Model with.
 * Changed the name of the Model's load() method to reload() (and provided a backward compatibility alias).
-=======
-* Made attributes with user-defined 'setters' be updated after attributes with no user-defined setter when providing a set of values to update the Model with.
->>>>>>> 8124ffc5
 
 ### 0.8
 
