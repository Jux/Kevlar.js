--- conflicted
+++ resolved
@@ -9,11 +9,10 @@
 
 ## Changelog:
 
-<<<<<<< HEAD
-### 0.6.4
+### 0.8.1
 
 * Made attributes with user-defined 'setters' be updated after attributes with no user-defined setter when providing a set of values to update the Model with.
-=======
+
 ### 0.8
 
 * Added a static method to Model (and all of its subclasses) called getAttributes(), to statically retrieve the Attributes defined for a given Model class without needing an instance.
@@ -25,7 +24,6 @@
 ### 0.7
 
 * Added default values for each of the "primitive" attribute types. Boolean attributes default to `false`, Number attributes default to `0`, and String attributes default to the empty string (`""`), *unless* the `useNull` config is set to true, in which case they will default to `null` (to denote an "unset" attribute).
->>>>>>> 904cc90c
 
 ### 0.6.3
 
