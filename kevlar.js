/*!
 * Kevlar JS Library
 * Version 0.1.1
 * 
 * Copyright(c) 2011 Gregory Jacobs.
 * MIT Licensed. http://www.opensource.org/licenses/mit-license.php
 * 
 * https://github.com/gregjacobs/Kevlar.js
 */
/*!
 * Class.js
 * Version 0.1.2
 * 
 * Copyright(c) 2012 Gregory Jacobs.
 * MIT Licensed. http://www.opensource.org/licenses/mit-license.php
 * 
 * https://github.com/gregjacobs/Class.js
 */
/**
 * @class Class
 * 
 * Utility for powerful JavaScript class creation. This provides a number of features for OOP in JavaScript, including:
 * 
 * - Single inheritance with subclasses (like Java, C#, etc.)
 * - Mixin classes
 * - Static methods, which can optionally be automatically inherited by subclasses
 * - A static method which is placed on classes that are created, which can be used to determine if the *class* is a subclass of 
 *   another (unlike the `instanceof` operator, which checks if an *instance* is a subclass of a given class).
 * - An `instanceOf()` method, which should be used instead of the JavaScript `instanceof` operator, to determine if the instance 
 *   is an instance of a provided class, superclass, or mixin (the JavaScript `instanceof` operator only covers the first two).
 * - The ability to add static methods while creating/extending a class, right inside the definition using special properties `statics`
 *   and `inheritedStatics`. The former only applies properties to the class being created, while the latter applies properties to the
 *   class being created, and all subclasses which extend it. (Note that the keyword for this had to be `statics`, and not `static`, as 
 *   `static` is a reserved word in Javascript). 
 * - A special static method, onClassExtended(), which can be placed in either the `statics` or `inheritedStatics` section, that is
 *   executed after the class has been extended.
 * 
 * Note that this is not the base class of all `Class` classes. It is a utility to create classes, and extend other classes. The
 * fact that it is not required to be at the top of any inheritance hierarchy means that you may use it to extend classes from
 * other frameworks and libraries, with all of the features that this implementation provides. 
 *  
 * Simple example of creating classes:
 *     
 *     var Animal = Class( {
 *         constructor : function( name ) {
 *             this.name = name;
 *         },
 *         
 *         sayHi : function() {
 *             alert( "Hi, my name is: " + this.name );
 *         },
 *         
 *         eat : function() {
 *             alert( this.name + " is eating" );
 *         }
 *     } );
 *     
 *     
 *     var Dog = Animal.extend( {
 *         // Override sayHi method from superclass
 *         sayHi : function() {
 *             alert( "Woof! My name is: " + this.name );
 *         }
 *     } );
 *     
 *     var Cat = Animal.extend( {
 *         // Override sayHi method from superclass
 *         sayHi : function() {
 *             alert( "Meow! My name is: " + this.name );
 *         }
 *     } );
 *     
 *     
 *     var dog1 = new Dog( "Lassie" );
 *     var dog2 = new Dog( "Bolt" );
 *     var cat = new Cat( "Leonardo Di Fishy" );
 *     
 *     dog1.sayHi();  // "Woof! My name is: Lassie"
 *     dog2.sayHi();  // "Woof! My name is: Bolt"
 *     cat.sayHi();   // "Meow! My name is: Leonardo Di Fishy"
 *     
 *     dog1.eat();  // "Lassie is eating"
 *     dog2.eat();  // "Bolt is eating"
 *     cat.eat();   // "Leonardo Di Fishy is eating"
 */
/*global window */
/*jslint forin:true */
var Class = (function() {
	
	// Utility functions / variables
	
	var version = "0.1.2";
	
	
	/**
	 * Determines if a value is an object.
	 * 
	 * @private
	 * @static
	 * @method isObject
	 * @param {Mixed} value
	 * @return {Boolean} True if the value is an object, false otherwise.
	 */
	function isObject( value ) {
		return !!value && Object.prototype.toString.call( value ) === '[object Object]';  
	}
	
	
	// For dealing with IE's toString() problem
	var isIE = false;
	if( typeof window !== 'undefined' ) {
		var uA = window.navigator.userAgent.toLowerCase();
		isIE = /msie/.test( uA ) && !( /opera/.test( uA ) );
	}
	
	
	// A variable, which is incremented, for assigning unique ID's to classes (constructor functions), allowing 
	// for caching through lookups on hashmaps
	var classIdCounter = 0;
	
	
	// ----------------------------------------
	
	
	/**
	 * @constructor
	 * 
	 * Creates a new class that extends from `Object` (the base class of all classes in JavaScript). Running the
	 * `Class` constructor function is equivalent of calling {@link #extend Class.extend()}. To extend classes
	 * that are already subclassed, use either {@link Class#extend}, or the static `extend` method that is added
	 * to all subclasses.
	 * 
	 * Examples for the `Class` constructor:
	 * 
	 *     // Create a new class, with Object as the superclass
	 *     // (i.e. no other particular superclass; see {@link #extend} for that)
	 *     var MyClass = new Class( {
	 *         constructor : function() {
	 *             console.log( "Constructing, 123" );
	 *         },
	 *     
	 *         method1 : function() {},
	 *         method2 : function() {}
	 *     } );
	 *     
	 *     
	 *     // Can be used without the `new` keyword as well, if desired.
	 *     // This may actually make more sense, as you're creating the definition for a class, not an instance.
	 *     var MyClass = Class( {
	 *         constructor : function() {
	 *             console.log( "Constructing, 123" );
	 *         },
	 *     
	 *         method1 : function() {},
	 *         method2 : function() {}
	 *     } );
	 *     
	 *     
	 *     // The above two examples are exactly equivalent to:
	 *     var MyClass = Class.extend( Object, {
	 *         constructor : function() {
	 *             console.log( "Constructing, 123" );
	 *         },
	 *     
	 *         method1 : function() {},
	 *         method2 : function() {}
	 *     } );
	 * 
	 * See {@link #extend} for details about extending classes.
	 * 
	 * @param {Object} classDefinition The class definition. See the `overrides` parameter of {@link #extend}.
	 */
	var Class = function( classDefinition ) {
		return Class.extend( Object, classDefinition );
	};
	
	
	/**
	 * @static
	 * @property {String} version
	 * 
	 * Readonly property that gives the version number of Class.js that is being used.
	 */
	Class.version = version;
	
	
	/**
	 * Copies all the properties of `config` to `obj`.
	 *
	 * @static
	 * @method apply
	 * @param {Object} obj The receiver of the properties
	 * @param {Object} config The source of the properties
	 * @param {Object} defaults A different object that will also be applied for default values
	 * @return {Object} returns obj
	 */
	Class.apply = function( o, c, defaults ) {
		if( defaults ) {
			Class.apply( o, defaults );  // no "this" reference for friendly out of scope calls
		}
		if( o && c && typeof c == 'object' ) {
			for( var p in c ) {
				o[ p ] = c[ p ];
			}
		}
		return o;
	};
	
	
	/**
	 * Copies all the properties of config to obj if they don't already exist.
	 *
	 * @static
	 * @method applyIf
	 * @param {Object} obj The receiver of the properties
	 * @param {Object} config The source of the properties
	 * @return {Object} returns obj
	 */
	Class.applyIf = function( o, c ) {
		if( o ) {
			for( var p in c ) {
				if( typeof o[ p ] === 'undefined' ) {
					o[ p ] = c[ p ];
				}
			}
		}
		return o;
	};
		
		
	/**
	 * Extends one class to create a subclass of it based on a passed object literal (`overrides`), and optionally any mixin 
	 * classes that are desired.
	 * 
	 * This method adds a few methods to the class that it creates:
	 * 
	 * - override : Method that can be used to override members of the class with a passed object literal. 
	 *   Same as {@link #override}, without the first argument.
	 * - extend : Method that can be used to directly extend the class. Same as this method, except without
	 *   the first argument.
	 * - hasMixin : Method that can be used to find out if the class (or any of its superclasses) implement a given mixin. 
	 *   Accepts one argument: the class (constructor function) of the mixin. Note that it is preferable to check if a given 
	 *   object is an instance of another class or has a mixin by using the {@link #isInstanceOf} method. This hasMixin() 
	 *   method will just determine if the class has a given mixin, and not if it is an instance of a superclass, or even an 
	 *   instance of itself.
	 * 
	 * 
	 * For example, to create a subclass of MySuperclass:
	 * 
	 *     MyComponent = Class.extend( MySuperclass, {
	 *         
	 *         constructor : function( config ) {
	 *             // apply the properties of the config object to this instance
	 *             Class.apply( this, config );
	 *             
	 *             // Call superclass constructor
	 *             MyComponent.superclass.constructor.call( this );
	 *             
	 *             // Your postprocessing here
	 *         },
	 *     
	 *         // extension of another method (assuming MySuperclass had this method)
	 *         someMethod : function() {
	 *             // some preprocessing, if needed
	 *         
	 *             MyComponent.superclass.someMethod.apply( this, arguments );  // send all arguments to superclass method
	 *             
	 *             // some post processing, if needed
	 *         },
	 *     
	 *         // a new method for this subclass (not an extended method)
	 *         yourMethod: function() {
	 *             // implementation
	 *         }
	 *     } );
	 *
	 * This is an example of creating a class with a mixin called MyMixin:
	 * 
	 *     MyComponent = Class.extend( Class.util.Observable, {
	 *         mixins : [ MyMixin ],
	 *         
	 *         constructor : function( config ) {
	 *             // apply the properties of the config to the object
	 *             Class.apply( this, config );
	 *             
	 *             // Call superclass constructor
	 *             MyComponent.superclass.constructor.call( this );
	 *             
	 *             // Call the mixin's constructor
	 *             MyMixin.constructor.call( this );
	 *             
	 *             // Your postprocessing here
	 *         },
	 *         
	 *         
	 *         // properties/methods of the mixin will be added automatically, if they don't exist already on the class
	 *         
	 *         
	 *         // method that overrides or extends a mixin's method
	 *         mixinMethod : function() {
	 *             // call the mixin's method, if desired
	 *             MyMixin.prototype.mixinMethod.call( this );
	 *             
	 *             // post processing
	 *         }
	 *         
	 *     } );
	 * 
	 * Note that calling superclass methods can be done with either the [Class].superclass or [Class].__super__ property.
	 *
	 * @static
	 * @method extend
	 * @param {Function} superclass The constructor function of the class being extended. If making a brand new class with no superclass, this may
	 *   either be omitted, or provided as `Object`.
	 * @param {Object} overrides <p>An object literal with members that make up the subclass's properties/method. These are copied into the subclass's
	 *   prototype, and are therefore shared between all instances of the new class.</p> <p>This may contain a special member named
	 *   `<b>constructor</b>`, which is used to define the constructor function of the new subclass. If this property is <i>not</i> specified,
	 *   a constructor function is generated and returned which just calls the superclass's constructor, passing on its parameters.</p>
	 *   <p><b>It is essential that you call the superclass constructor in any provided constructor. See example code.</b></p>
	 * @return {Function} The subclass constructor from the `overrides` parameter, or a generated one if not provided.
	 */
	Class.extend = (function() {
		// Set up some private vars that will be used with the extend() method
		var objectConstructor = Object.prototype.constructor;
		
		// inline override function
		var inlineOverride = function( o ) {
			for( var m in o ) {
				this[ m ] = o[ m ];
			}
		};
	
		// extend() method itself
		return function( superclass, overrides ) {
			// The first argument may be omitted, making Object the superclass
			if( arguments.length === 1 ) {
				overrides = superclass;
				superclass = Object;
			}
			
			// Grab any special properties from the overrides
			var statics = overrides.statics,
			    inheritedStatics = overrides.inheritedStatics,
			    mixins = overrides.mixins;
			
			delete overrides.statics;
			delete overrides.inheritedStatics;
			delete overrides.mixins;
			
			
			var subclass = overrides.constructor !== objectConstructor ? overrides.constructor : ( superclass === Object ? function(){} : function() { return superclass.apply( this, arguments ); } ),
			    F = function(){},
			    subclassPrototype,
			    superclassPrototype = superclass.prototype;
			
			F.prototype = superclassPrototype;
			subclassPrototype = subclass.prototype = new F();  // set up prototype chain
			subclassPrototype.constructor = subclass;          // fix constructor property
			subclass.superclass = subclass.__super__ = superclassPrototype;
			
			// If the superclass is Object, set its constructor property to itself (`Function`, which is what the real superclass is now)
			if( superclassPrototype.constructor === objectConstructor ) {
				superclassPrototype.constructor = superclass;
			}
			
			// Attach new static methods to the subclass
			subclass.override = function( overrides ) { Class.override( subclass, overrides ); };
			subclass.extend = function( overrides ) { return Class.extend( subclass, overrides ); };
			subclass.hasMixin = function( mixin ) { return Class.hasMixin( subclass, mixin ); };
			
			// Attach new instance methods to the subclass
			subclassPrototype.superclass = subclassPrototype.supr = function() { return superclassPrototype; };
			subclassPrototype.override = inlineOverride;   // inlineOverride function defined above
			subclassPrototype.hasMixin = function( mixin ) { return Class.hasMixin( this.constructor, mixin ); };   // inlineOverride function defined above
			
			// Finally, add the properties/methods defined in the "overrides" config (which is basically the subclass's 
			// properties/methods) onto the subclass prototype now
			Class.override( subclass, overrides );
			
			
			// Expose the constructor property on the class itself (as opposed to only on its prototype, which is normally only
			// available to instances of the class)
			subclass.constructor = subclassPrototype.constructor;
			
			
			// -----------------------------------
			
			// Now apply inherited statics to the class. Inherited statics from the superclass are first applied,
			// and then all overrides (so that subclasses's inheritableStatics take precedence)
			if( inheritedStatics || superclass.__Class_inheritedStatics ) {
				inheritedStatics = Class.apply( {}, inheritedStatics, superclass.__Class_inheritedStatics );  // inheritedStatics takes precedence of the superclass's inherited statics
				Class.apply( subclass, inheritedStatics );
				subclass.__Class_inheritedStatics = inheritedStatics;  // store the inheritedStatics for the next subclass
			}
			
			// Now apply statics to the class. These statics should override any inheritableStatics for the current subclass.
			// However, the inheritableStatics will still affect subclasses of this subclass.
			if( statics ) {
				Class.apply( subclass, statics );
			}
			
			
			// Handle mixins by applying their methods/properties to the subclass prototype. Methods defined by
			// the class itself will not be overwritten, and the later defined mixins take precedence over earlier
			// defined mixins. (Moving backwards through the mixins array to have the later mixin's methods/properties take priority)
			if( mixins ) {
				for( var i = mixins.length-1; i >= 0; i-- ) {
					var mixinPrototype = mixins[ i ].prototype;
					for( var prop in mixinPrototype ) {
						// Do not overwrite properties that already exist on the prototype
						if( typeof subclassPrototype[ prop ] === 'undefined' ) {
							subclassPrototype[ prop ] = mixinPrototype[ prop ];
						}
					}
				}
			
				// Store which mixin classes the subclass has. This is used in the hasMixin() method
				subclass.mixins = mixins;
			}
			
			
			// If there is a static onClassExtended method, call it now with the new subclass as the argument
			if( typeof subclass.onClassExtended === 'function' ) {
				subclass.onClassExtended( subclass );
			}
			
			return subclass;
		};
	} )();
	

	/**
	 * Adds a list of functions to the prototype of an existing class, overwriting any existing methods with the same name.
	 * Usage:
	 * 
	 *     Class.override( MyClass, {
	 *         newMethod1 : function() {
	 *             // etc.
	 *         },
	 *         newMethod2 : function( foo ) {
	 *             // etc.
	 *         }
	 *     } );
	 * 
	 * @static
	 * @method override
	 * @param {Object} origclass The class to override
	 * @param {Object} overrides The list of functions to add to origClass.  This should be specified as an object literal
	 * containing one or more methods.
	 */
	Class.override = function( origclass, overrides ) {
		if( overrides ){
			var p = origclass.prototype;
			Class.apply( p, overrides );
			if( isIE && overrides.hasOwnProperty( 'toString' ) ) {
				p.toString = overrides.toString;
			}
		}
	};
	


	/**
	 * Determines if a given object (`obj`) is an instance of a given class (`jsClass`). This method will
	 * return true if the `obj` is an instance of the `jsClass` itself, if it is a subclass of the `jsClass`,
	 * or if the `jsClass` is a mixin on the `obj`. For more information about classes and mixins, see the
	 * {@link #extend} method.
	 * 
	 * @static
	 * @method isInstanceOf
	 * @param {Mixed} obj The object (instance) to test.
	 * @param {Function} jsClass The class (constructor function) of which to see if the `obj` is an instance of, or has a mixin of.
	 * @return {Boolean} True if the obj is an instance of the jsClass (it is a direct instance of it, 
	 *   it inherits from it, or the jsClass is a mixin of it)
	 */
	Class.isInstanceOf = function( obj, jsClass ) {
		if( typeof jsClass !== 'function' ) {
			throw new Error( "jsClass argument of isInstanceOf method expected a Function (constructor function) for a JavaScript class" );
		}
		
		if( !isObject( obj ) ) {
			return false;
		} else if( obj instanceof jsClass ) {
			return true;
		} else if( Class.hasMixin( obj.constructor, jsClass ) ) {
			return true;
		} else {
			return false;
		}
	};
	
	
	
	/**
	 * Determines if a class has a given mixin. Note: Most likely, you will want to use {@link #isInstanceOf} instead,
	 * as that will tell you if the given class either extends another class, or either has, or extends a class with
	 * a given mixin.
	 * 
	 * @static
	 * @method hasMixin
	 * @param {Function} classToTest
	 * @param {Function} mixinClass
	 */
	Class.hasMixin = function( classToTest, mixinClass ) {
		// Assign the mixinClass (the class we're looking for as a mixin) an ID if it doesn't yet have one. This is done
		// here (instead of in extend()) so that any class can be used as a mixin, not just ones extended from Class.js)
		var mixinClassId = mixinClass.__Class_classId;
		if( !mixinClassId ) {
			mixinClassId = mixinClass.__Class_classId = ++classIdCounter;  // classIdCounter is from outer anonymous function of this class, and is used to assign a unique ID
		}
		
		// Create a cache for quick re-lookups of the mixin on this class
		var hasMixinCache = classToTest.__Class_hasMixinCache;
		if( !hasMixinCache ) {
			hasMixinCache = classToTest.__Class_hasMixinCache = {};
		}
		
		// If we have the results of a call to this method for this mixin already, returned the cached result
		if( mixinClassId in hasMixinCache ) {
			return hasMixinCache[ mixinClassId ];
		
		} else {
			// No cached result from a previous call to this method for the mixin, do the lookup
			var mixins = classToTest.mixins,
			    superclass = ( classToTest.superclass || classToTest.__super__ );
			
			// Look for the mixin on the classToTest, if it has any
			if( mixins ) {
				for( var i = 0, len = mixins.length; i < len; i++ ) {
					if( mixins[ i ] === mixinClass ) {
						return ( hasMixinCache[ mixinClassId ] = true );  // mixin was found, cache the result and return
					}
				}
			}
			
			// mixin wasn't found on the classToTest, check its superclass for the mixin (if it has one)
			if( superclass && superclass.constructor && superclass.constructor !== Object ) {
				var returnValue = Class.hasMixin( superclass.constructor, mixinClass );
				return ( hasMixinCache[ mixinClassId ] = returnValue );  // cache the result from the call to its superclass, and return that value
				
			} else {
				// mixin wasn't found, and the class has no superclass, cache the result and return false
				return ( hasMixinCache[ mixinClassId ] = false );
			}
		}
	};
	
	
	return Class;
	
} )();


// Note: Kevlar license header automatically injected by build process.

/*!
 * Copyright(c) 2006-2009, Ext JS, LLC.
 * 
 * Parts of this library are from Ext-Core.
 * 
 * MIT Licensed - http://extjs.com/license/mit.txt
 */

/*global window, jQuery, Class */
/*jslint forin: true */
/**
 * @class Kevlar
 * @singleton
 * 
 * Main singleton class and utility functions for the Kevlar library. 
 */
var Kevlar = function() {
	// Find out if we're on IE
	var uA = window.navigator.userAgent.toLowerCase();
	this.isIE = /msie/.test( uA ) && !( /opera/.test( uA ) );
};


Kevlar.prototype = {
	constructor : Kevlar,   // fix constructor property
	
	
	/**
	 * An empty function. This can be referred to in cases where you want a function
	 * but do not want to create a new function object. Used for performance and clarity
	 * reasons.
	 *
	 * @method emptyFn
	 */
	emptyFn : function() {},
	
	
	/**
	 * An abstract function (method). This can be referred to in cases where you want a function
	 * that is abstract, but do not want to create a new function object with a new thrown
	 * error string (which can bloat the code when repeated over many abstract classes/functions).
	 * One should check the call stack when this error is thrown to determine which abstract
	 * method they forgot to implement. 
	 * 
	 * Ex in a class's prototype object literal definition:
	 *     someMethod: Kevlar.abstractFn
	 *
	 * @method abstractFn
	 */
	abstractFn : function() {
		throw new Error( "method must be implemented in subclass" );
	},
	
	
	// --------------------------------
	

	/**
	 * Generates a new id. The id is a sequentially increasing number, starting with
	 * the first returned number being 1.
	 * 
	 * @method newId
	 * @return {Number} The new id.
	 */
	newId : (function() {
		var id = 0;
		return function() {
			return ++id;	
		};
	})(),
	
	
	// --------------------------------
	
	
	/**
	 * @method apply
	 * @inheritdoc Class#static-method-apply
	 */
	apply : Class.apply,
	
	
	/**
	 * @method applyIf
	 * @inheritdoc Class#static-method-applyIf
	 */
	applyIf : Class.applyIf,
	
	
	/**
	 * @method extend
	 * @inheritdoc Class#static-method-extend
	 */
	extend : Class.extend,
	
	
	// --------------------------------
	
	
	/**
	 * Creates namespaces to be used for scoping variables and classes so that they are not global.
	 * Specifying the last node of a namespace implicitly creates all other nodes. Usage:
	 * 
	 *     Kevlar.namespace( 'Company', 'Company.data' );
	 *     Kevlar.namespace( 'Company.data' ); // equivalent and preferable to above syntax
	 *     Company.Widget = function() { ... }
	 *     Company.data.CustomStore = function(config) { ... }
	 * 
	 * @param {String} namespace1
	 * @param {String} namespace2
	 * @param {String} etc...
	 * @return {Object} The namespace object. (If multiple arguments are passed, this will be the last namespace created)
	 * @method namespace
	 */
	namespace : function(){
		var o, d, i, len, j, jlen, ns,
		    args = arguments;   // var for minification collapse
		    
		for( i = 0, len = args.length; i < len; i++ ) {
			d = args[ i ].split( '.' );
			
			// First in the dot delimited string is the global
			o = window[ d[ 0 ] ] = window[ d[ 0 ] ] || {};
			
			// Now start at the second namespace in, to continue down the line of dot delimited namespaces to create
			for( j = 1, jlen = d.length; j < jlen; j++ ) {
				ns = d[ j ];  // the current namespace
				o = o[ ns ] = o[ ns ] || {};
			}
		}
		return o;
	},
	

	/**
	 * Converts any iterable (numeric indices and a length property) into a true array
	 * Don't use this on strings. IE doesn't support "abc"[0] which this implementation depends on.
	 * For strings, use this instead: "abc".match(/./g) => [a,b,c];
	 * @param {Array/Arguments/NodeList} a The iterable object to be turned into a true Array.
	 * @return {Array} The array.
	 */
	toArray : function( a, i, j, res ) {  // used in Kevlar.util.Observable
		if( Kevlar.isIE ) {
			res = [];
			for( var x = 0, len = a.length; x < len; x++ ) {
				res.push( a[ x ] );
			}
			return res.slice( i || 0, j || res.length );
		} else {
			return Array.prototype.slice.call( a, i || 0, j || a.length );
		}
	},
	
	
	// --------------------------------
	
	
	/**
	 * An accurate way of checking whether a given value is an Array.
	 *
	 * @method isArray
	 * @param {Mixed} a The value to check.
	 * @return {Boolean}
	 */
	isArray : function( v ) {
		return !!v && Object.prototype.toString.apply( v ) === '[object Array]';
	},
	
	/**
	 * Whether a given value is an Object.
	 *
	 * @method isObject
	 * @param {Mixed} v The value to check.
	 * @return {Boolean}
	 */
	isObject : function( v ) {
		return !!v && Object.prototype.toString.call( v ) === '[object Object]';  
	},
	
	/**
	 * Whether a given value is a Function.
	 *
	 * @method isFunction
	 * @param {Mixed} v The value to check.
	 * @return {Boolean}
	 */
	isFunction : function( v ) {
		return !!v && v.constructor === Function;  
	},
	
	
	/**
	 * Returns true if the passed object is a JavaScript date object, otherwise false.
	 *
	 * @param {Object} object The object to test
	 * @return {Boolean}
	 */
	isDate : function( v ) {
		return Object.prototype.toString.apply( v ) === '[object Date]';
	},
	
	
	/**
	 * Whether a given value is a String.
	 *
	 * @method isString
	 * @param {Mixed} v The value to check.
	 * @return {Boolean}
	 */
	isString : function( v ) {
		return typeof v === 'string';
	},
	
	/**
	 * Whether a given value is a Number.
	 *
	 * @method isNumber
	 * @param {Mixed} v The value to check.
	 * @return {Boolean}
	 */
	isNumber : function( v ) {
		return typeof v === 'number' && isFinite( v ); 
	},
	
	/**
	 * Whether a given value is a Boolean.
	 *
	 * @method isBoolean
	 * @param {Mixed} v The value to check.
	 * @return {Boolean}
	 */
	isBoolean : function( v ) {
		return typeof v === 'boolean';
	},
	  
	/**
	 * Whether a given value is a Regular Expression.
	 *
	 * @method isRegExp
	 * @param {Mixed} v The value to check.
	 * @return {Boolean}
	 */
	isRegExp : function( v ) {
		return !!v && v.constructor === RegExp;  
	},
	
	/**
	 * Whether a given value is an DOM element.
	 *
	 * @method isElement
	 * @param {Mixed} v The value to check.
	 * @return {Boolean}
	 */
	isElement : function( v ) {
		return v ? v.nodeType === 1 : false;
	},
	
	/**
	 * Returns true if the given `value` is a jQuery wrapped set object.
	 * 
	 * @method isJQuery
	 * @param {Mixed} value The value to check.
	 * @return {Boolean}
	 */
	isJQuery : function( value ) {
		return value instanceof jQuery;
	},
	
	/**
	 * Returns true if the passed value is not undefined.
	 *
	 * @param {Mixed} value The value to test
	 * @return {Boolean}
	 */
	isDefined : function( v ) {
		return typeof v !== 'undefined';
	},
	
	/**
	 * Whether a given value is undefined.
	 *
	 * @method isUndefined
	 * @param  {Mixed} v The value to check
	 * @return {Boolean}
	 */
	isUndefined : function( v ) {
		return typeof v === 'undefined';
	},
	
	/**
	 * Returns true if the passed value is a JavaScript 'primitive' (i.e. a string, number, or boolean).
	 *
	 * @param {Mixed} value The value to test.
	 * @return {Boolean}
	 */
	isPrimitive : function( v ) {
		return Kevlar.isString( v ) || Kevlar.isNumber( v ) || Kevlar.isBoolean( v );
	},
	
	/**
	 * <p>Returns true if the passed value is empty.</p>
	 * <p>The value is deemed to be empty if it is<div class="mdetail-params"><ul>
	 * <li>null</li>
	 * <li>undefined</li>
	 * <li>an empty array</li>
	 * <li>a zero length string (Unless the `allowBlank` parameter is `true`)</li>
	 * </ul></div>
	 * @param {Mixed} value The value to test
	 * @param {Boolean} [allowBlank=false] True to allow empty strings.
	 * @return {Boolean}
	 */
	isEmpty : function( v, allowBlank ) {
		return v === null || v === undefined || ((Kevlar.isArray( v ) && !v.length)) || (!allowBlank ? v === '' : false);
	}
	
};


// Create global Kevlar singleton over class
Kevlar = new Kevlar();

/*global Kevlar */
Kevlar.namespace(
	'Kevlar.attribute',
	'Kevlar.data',
	'Kevlar.persistence',
	'Kevlar.util'
);

/*global window, Kevlar */
/*jslint forin: true */
(function(){

var KevlarUTIL = Kevlar.util,
	TOARRAY = Kevlar.toArray,
	ISOBJECT = Kevlar.isObject,
	TRUE = true,
	FALSE = false;
	
/**
 * @class Kevlar.util.Observable
 * Base class that provides a common interface for publishing events. Subclasses are expected to
 * to have a property "events" with all the events defined, and, optionally, a property "listeners"
 * with configured listeners defined.<br>
 * For example:
 * <pre><code>
Employee = Kevlar.extend(Kevlar.util.Observable, {
	constructor: function(config){
		this.name = config.name;
		this.addEvents({
			"fired" : true,
			"quit" : true
		});

		// Copy configured listeners into *this* object so that the base class&#39;s
		// constructor will add them.
		this.listeners = config.listeners;

		// Call our superclass constructor to complete construction process.
		Employee.superclass.constructor.call(config)
	}
});
</code></pre>
 * This could then be used like this:<pre><code>
var newEmployee = new Employee({
	name: employeeName,
	listeners: {
		quit: function() {
			// By default, "this" will be the object that fired the event.
			alert(this.name + " has quit!");
		}
	}
});
</code></pre>
 */
KevlarUTIL.Observable = function(){
	/**
	 * @cfg {Object} listeners (optional) <p>A config object containing one or more event handlers to be added to this
	 * object during initialization.  This should be a valid listeners config object as specified in the
	 * {@link #addListener} example for attaching multiple handlers at once.</p>
	 * To access DOM events directly from a Component's HTMLElement, listeners must be added to the <i>{@link ui.Component#getEl Element}</i> 
	 * after the Component has been rendered. A plugin can simplify this step:<pre><code>
// Plugin is configured with a listeners config object.
// The Component is appended to the argument list of all handler functions.
DomObserver = Kevlar.extend(Object, {
	constructor: function(config) {
		this.listeners = config.listeners ? config.listeners : config;
	},

	// Component passes itself into plugin&#39;s init method
	initPlugin: function(c) {
		var p, l = this.listeners;
		for (p in l) {
			if (Kevlar.isFunction(l[p])) {
				l[p] = this.createHandler(l[p], c);
			} else {
				l[p].fn = this.createHandler(l[p].fn, c);
			}
		}

		// Add the listeners to the Element immediately following the render call
		c.render = c.render.{@link Function#createSequence createSequence}(function() {
			var e = c.getEl();
			if (e) {
				e.on(l);
			}
		});
	},

	createHandler: function(fn, c) {
		return function(e) {
			fn.call(this, e, c);
		};
	}
});

var combo = new Kevlar.form.ComboBox({

	// Collapse combo when its element is clicked on
	plugins: [ new DomObserver({
		click: function(evt, comp) {
			comp.collapse();
		}
	})],
	store: myStore,
	typeAhead: true,
	mode: 'local',
	triggerAction: 'all'
});
	 * </code></pre></p>
	 */
	var me = this, e = me.events;
	me.events = e || {};
	if(me.listeners){
		me.on(me.listeners);
		delete me.listeners;
	}
};

KevlarUTIL.Observable.prototype = {
	// private
	filterOptRe : /^(?:scope|delay|buffer|single)$/,

	/**
	 * <p>Fires the specified event with the passed parameters (minus the event name).</p>
	 * <p>An event may be set to bubble up an Observable parent hierarchy (See {@link ui.Component#getBubbleTarget})
	 * by calling {@link #enableBubble}.</p>
	 * @param {String} eventName The name of the event to fire.
	 * @param {Object...} args Variable number of parameters are passed to handlers.
	 * @return {Boolean} returns false if any of the handlers return false otherwise it returns true.
	 */
	fireEvent : function() {
		var args = TOARRAY(arguments),
		    eventName = args[0].toLowerCase(),
		    me = this,
		    ret = TRUE,
		    ce = me.events[eventName],
		    q,
		    parentComponent;
			
		if (me.eventsSuspended === TRUE) {
			q = me.eventQueue;
			if (q) {
				q.push(args);
			}
			
		} else if( ISOBJECT(ce) && ce.bubble ) {
			if( ce.fire.apply( ce, args.slice( 1 ) ) === false ) {
				return FALSE;
			}
			
			// Firing of the event on this Observable didn't return false, check the bubbleFn for permission (if the event has one).
			// If the bubbleFn returns false, we return here and don't bubble
			var bubbleFn = ce.bubbleFn,
				bubbleFnScope = ce.bubbleFnScope;
				
			if( bubbleFn && bubbleFn.call( bubbleFnScope, this ) === false ) {
				return false;
			}
			
			
			// fire the event on the "parent" Observable (i.e. the "bubble target" observable)
			parentComponent = me.getBubbleTarget && me.getBubbleTarget();
			if( parentComponent && parentComponent.enableBubble ) {  // test for if parentComponent is an Observable?
				// If the parentComponent doesn't have the bubbled event, 
				// or the bubbled event on the parentComponent is not yet an Event object, 
				// or the bubbled event on the parentComponent doesn't have the bubble flag set to true,
				// or the bubbled event on the parentComponent doesn't have a bubbleFn, but this one does
				// then run enableBubble for the event on the parentComponent
				if( !parentComponent.events[ eventName ] || !Kevlar.isObject( parentComponent.events[ eventName ] ) || !parentComponent.events[ eventName ].bubble || ( !parentComponent.events[ eventName ].bubbleFn && bubbleFn ) ) {
					parentComponent.enableBubble( {
						eventName: eventName,
						bubbleFn: bubbleFn,
						scope: bubbleFnScope
					} );
				}
				return parentComponent.fireEvent.apply( parentComponent, args );
			}
			
		} else {
			if( ISOBJECT( ce ) ) {
				args.shift();
				ret = ce.fire.apply( ce, args );
			}
		}
		
		// Fire an "all" event for compatibility with Backbone. Will probably be removed in the future
		if( eventName !== 'all' ) {
			this.fireEvent.apply( this, [ 'all' ].concat( Array.prototype.slice.call( arguments, 0 ) ) );
		}
		
		return ret;
	},

	/**
	 * Appends an event handler to this object.
	 * @param {String}   eventName The name of the event to listen for.
	 * @param {Function} handler The method the event invokes.
	 * @param {Object}   scope (optional) The scope (<code><b>this</b></code> reference) in which the handler function is executed.
	 * <b>If omitted, defaults to the object which fired the event.</b>
	 * @param {Object}   options (optional) An object containing handler configuration.
	 * properties. This may contain any of the following properties:<ul>
	 * <li><b>scope</b> : Object<div class="sub-desc">The scope (<code><b>this</b></code> reference) in which the handler function is executed.
	 * <b>If omitted, defaults to the object which fired the event.</b></div></li>
	 * <li><b>delay</b> : Number<div class="sub-desc">The number of milliseconds to delay the invocation of the handler after the event fires.</div></li>
	 * <li><b>single</b> : Boolean<div class="sub-desc">True to add a handler to handle just the next firing of the event, and then remove itself.</div></li>
	 * <li><b>buffer</b> : Number<div class="sub-desc">Causes the handler to be scheduled to run in an {@link Kevlar.util.DelayedTask} delayed
	 * by the specified number of milliseconds. If the event fires again within that time, the original
	 * handler is <em>not</em> invoked, but the new handler is scheduled in its place.</div></li>
	 * <li><b>target</b> : Observable<div class="sub-desc">Only call the handler if the event was fired on the target Observable, <i>not</i>
	 * if the event was bubbled up from a child Observable.</div></li>
	 * </ul><br>
	 * <p>
	 * <b>Combining Options</b><br>
	 * Using the options argument, it is possible to combine different types of listeners:<br>
	 * <br>
	 * A delayed, one-time listener.
	 * <pre><code>
	 * myDataView.on('click', this.onClick, this, {
single: true,
delay: 100
});</code></pre>
	 * <p>
	 * <b>Attaching multiple handlers in 1 call</b><br>
	 * The method also allows for a single argument to be passed which is a config object containing properties
	 * which specify multiple handlers.
	 * <p>
	 * <pre><code>
myGridPanel.on({
'click' : {
	fn: this.onClick,
	scope: this,
	delay: 100
},
'mouseover' : {
	fn: this.onMouseOver,
	scope: this
},
'mouseout' : {
	fn: this.onMouseOut,
	scope: this
}
});</code></pre>
 * <p>
 * Or a shorthand syntax:<br>
 * <pre><code>
myGridPanel.on({
'click' : this.onClick,
'mouseover' : this.onMouseOver,
'mouseout' : this.onMouseOut,
 scope: this
});</code></pre>
	 */
	addListener : function(eventName, fn, scope, o){
		var me = this,
		    e,
		    oe,
		    isF,
		    ce;
			
		if (ISOBJECT(eventName)) {
			o = eventName;
			for (e in o){
				oe = o[e];
				if (!me.filterOptRe.test(e)) {
					me.addListener(e, oe.fn || oe, oe.scope || o.scope, oe.fn ? oe : o);
				}
			}
		} else {
			eventName = eventName.toLowerCase();
			ce = me.events[eventName] || TRUE;
			if (Kevlar.isBoolean(ce)) {
				me.events[eventName] = ce = new KevlarUTIL.Event(me, eventName);
			}
			ce.addListener(fn, scope, ISOBJECT(o) ? o : {});
		}
		
		return this;
	},

	/**
	 * Removes an event handler.
	 * @param {String}   eventName The type of event the handler was associated with.
	 * @param {Function} handler   The handler to remove. <b>This must be a reference to the function passed into the {@link #addListener} call.</b>
	 * @param {Object}   scope	 (optional) The scope originally specified for the handler.
	 */
	removeListener : function( eventName, fn, scope ) {
		if( typeof eventName === 'object' ) {
			var events = eventName; // for clarity
			for( var event in events ) {
				this.removeListener( event, events[ event ], events.scope );
			}
		} else {
			var ce = this.events[ eventName.toLowerCase() ];
			if ( ISOBJECT( ce ) ) {
				ce.removeListener( fn, scope );
			}
		}
		
		return this;
	},
	

	/**
	 * Removes all listeners for this object
	 */
	purgeListeners : function() {
		var events = this.events,
			evt,
			key;
		
		for( key in events ) {
			evt = events[ key ];
			if( ISOBJECT( evt ) ) {
				evt.clearListeners();
			}
		}
	},
	

	/**
	 * Adds the specified events to the list of events which this Observable may fire.
	 * @param {Object/String} o Either an object with event names as properties with a value of <code>true</code>
	 * or the first event name string if multiple event names are being passed as separate parameters.
	 * @param {String} Optional. Event name if multiple event names are being passed as separate parameters.
	 * Usage:<pre><code>
this.addEvents('storeloaded', 'storecleared');
</code></pre>
	 */
	addEvents : function(o){
		var me = this;
		me.events = me.events || {};
		if (Kevlar.isString(o)) {
			var a = arguments,
			    i = a.length;
			while(i--) {
				me.events[a[i]] = me.events[a[i]] || TRUE;
			}
		} else {
			Kevlar.applyIf(me.events, o);
		}
	},

	/**
	 * Checks to see if this object has any listeners for a specified event
	 * @param {String} eventName The name of the event to check for
	 * @return {Boolean} True if the event is being listened for, else false
	 */
	hasListener : function(eventName){
		var e = this.events[eventName];
		return ISOBJECT(e) && e.listeners.length > 0;
	},


	/**
	 * Suspend the firing of all events. (see {@link #resumeEvents})
	 * @param {Boolean} queueSuspended Pass as true to queue up suspended events to be fired
	 * after the {@link #resumeEvents} call instead of discarding all suspended events;
	 */
	suspendEvents : function(queueSuspended){
		this.eventsSuspended = TRUE;
		if(queueSuspended && !this.eventQueue){
			this.eventQueue = [];
		}
	},

	/**
	 * Resume firing events. (see {@link #suspendEvents})
	 * If events were suspended using the `<b>queueSuspended</b>` parameter, then all
	 * events fired during event suspension will be sent to any listeners now.
	 */
	resumeEvents : function(){
		var me = this,
		    queued = me.eventQueue || [];
		me.eventsSuspended = FALSE;
		delete me.eventQueue;
		
		for( var i = 0, len = queued.length; i < len; i++ ) {
			var result = me.fireEvent.apply( me, queued[ i ] );
			if( result === false ) {  // handler returned false, stop firing other events. Not sure why we'd need this, but this was the original behavior with the .each() method
				return;
			}
		}
	},
	
	
	/**
	 * Relays selected events from the specified Observable as if the events were fired by `<b>this</b>`.
	 * @param {Object} o The Observable whose events this object is to relay.
	 * @param {Array} events Array of event names to relay.
	 */
	relayEvents : function(o, events){
		var me = this;
		function createHandler(eventName){
			return function(){
				return me.fireEvent.apply(me, [eventName].concat(Array.prototype.slice.call(arguments, 0)));
			};
		}
		for(var i = 0, len = events.length; i < len; i++){
			var eventName = events[i];
			me.events[eventName] = me.events[eventName] || true;
			o.on(eventName, createHandler(eventName), me);
		}
	},
	
	
	/**
	 * <p>Enables events fired by this Observable to bubble up an owner hierarchy by calling {@link #getBubbleTarget} to determine
	 * the object's owner. The default implementation of {@link #getBubbleTarget} in this class is just to return null, which specifies no owner.
	 * This method should be overridden by subclasses to provide this if applicable.</p>
	 * <p>This is commonly used by {@link ui.Component ui.Components} to bubble events to owner {@link ui.Container iu.Containers}. 
	 * See {@link ui.Component#getBubbleTarget}. The default implementation in {@link ui.Component} returns the Component's immediate owner, 
	 * but if a known target is required, this can be overridden to access that target more quickly.</p>
	 * <p>Example:</p><pre><code>
MyClass = Kevlar.extend( Kevlar.util.Observable, {

	constructor : function() {
		...
		
		this.addEvents( 'myBubbledEvent' );
		this.enableBubble( 'myBubbledEvent' );  // enable the bubble
	},


	getBubbleTarget : function() {
		// return a reference to some component that is the target for bubbling. this component may be listened to directly for the 'myBubbledEvent' event
	}

} );
</code></pre>
	 * @param {Array/String.../Object...} events The event name to bubble, Array of event names, or one argument per event name. This may also
	 *   be an array of objects, where the objects have the following properties:<div class="mdetail-params"><ul>
	 *    <li><b>eventName</b> : String<div class="sub-desc">The name of the event to enable bubbling for.</div></li>
	 *   <li>
	 *	 <b>bubbleFn</b> : Function
	 *	 <div class="sub-desc">
	 *    A function that determines, at every level in the hierarchy, if bubbling should continue. If this function returns false
	 *    at any point, the bubbling of the event is stopped. The function is given one argument: the Observable that the event
	 *    has just been fired for.  This function can be used to test for some condition, and then stop bubbling based on that condition.
	 *    </div>
	 *    </li>
	 *    <li>
	 *    <b>scope</b> : Object
	 *    <div class="sub-desc">The scope to run the bubbleFn in. Defaults to the Observable that the event bubbling was enabled on.</div>
	 *    </li>
	 * </ul></div>
	 */
	enableBubble: function( events ) {
		var me = this,
		    eventArg,
		    eventName, bubbleFn, scope;
		    
		if( !Kevlar.isEmpty( events ) ) {
			events = Kevlar.isArray( events ) ? events : Kevlar.toArray( arguments );
			
			for( var i = 0, len = events.length; i < len; i++ ) {
				eventArg = events[ i ];
				eventName = bubbleFn = scope = undefined;  // the last 2 vars are for if an argument was specified as an object, and these were included
				
				// an object with the key 'eventName' is accepted for the enableBubble method
				if( typeof eventArg === 'object' ) {
					eventName = eventArg.eventName;
					bubbleFn = eventArg.bubbleFn;
					scope = eventArg.scope;
				} else {
					eventName = eventArg;  // string event argument
				}
				
				eventName = eventName.toLowerCase();
				var ce = me.events[ eventName ] || true;
				if( Kevlar.isBoolean( ce ) ) {
					ce = new KevlarUTIL.Event( me, eventName );
					me.events[ eventName ] = ce;
				}
				ce.bubble = true;
				
				// Add the bubbleFn, if provided by an object argument to enableBubble
				if( typeof bubbleFn === 'function' ) {
					ce.bubbleFn = bubbleFn;
					ce.bubbleFnScope = scope || me;  // default to the Observable's scope
				}
			}
		}
	},
	
	
	/**
	 * Specifies the Observable that is the target of the event's bubbling, if bubbling is enabled for
	 * events by the {@link #enableBubble} method. This default implementation returns null, and should
	 * be overridden by subclasses to specify their bubbling target.
	 * 
	 * @protected
	 * @method getBubbleTarget
	 * @return {Kevlar.util.Observable} The Observable that is the target for event bubbling, or null if none.
	 */
	getBubbleTarget : function() {
		return null;
	}
	
};

var OBSERVABLE = KevlarUTIL.Observable.prototype;
/**
 * Appends an event handler to this object (shorthand for {@link #addListener}.)
 * @param {String}   eventName	 The type of event to listen for
 * @param {Function} handler	   The method the event invokes
 * @param {Object}   scope		 (optional) The scope (<code><b>this</b></code> reference) in which the handler function is executed.
 * <b>If omitted, defaults to the object which fired the event.</b>
 * @param {Object}   options	   (optional) An object containing handler configuration.
 * @method on
 */
OBSERVABLE.on = OBSERVABLE.addListener;
/**
 * Removes an event handler (shorthand for {@link #removeListener}.)
 * @param {String}   eventName	 The type of event the handler was associated with.
 * @param {Function} handler	   The handler to remove. <b>This must be a reference to the function passed into the {@link #addListener} call.</b>
 * @param {Object}   scope		 (optional) The scope originally specified for the handler.
 * @method un
 */
OBSERVABLE.un = OBSERVABLE.removeListener;

/**
 * Appends an event handler to this object (shorthand for {@link #addListener}.)
 * @param {String}   eventName	 The type of event to listen for
 * @param {Function} handler	   The method the event invokes
 * @param {Object}   scope		 (optional) The scope (<code><b>this</b></code> reference) in which the handler function is executed.
 * <b>If omitted, defaults to the object which fired the event.</b>
 * @param {Object}   options	   (optional) An object containing handler configuration.
 * @method bind
 */
OBSERVABLE.bind = OBSERVABLE.addListener;
/**
 * Removes an event handler (shorthand for {@link #removeListener}.)
 * @param {String}   eventName	 The type of event the handler was associated with.
 * @param {Function} handler	   The handler to remove. <b>This must be a reference to the function passed into the {@link #addListener} call.</b>
 * @param {Object}   scope		 (optional) The scope originally specified for the handler.
 * @method unbind
 */
OBSERVABLE.unbind = OBSERVABLE.removeListener;
/**
 * Alias of {@link #fireEvent}
 * 
 * @method trigger
 */
OBSERVABLE.trigger = OBSERVABLE.fireEvent;

/**
 * Removes <b>all</b> added captures from the Observable.
 * @param {Kevlar.util.Observable} o The Observable to release
 * @static
 */
KevlarUTIL.Observable.releaseCapture = function(o){
	o.fireEvent = OBSERVABLE.fireEvent;
};

function createTargeted(h, o, scope){
	return function(){
		if(o.target == arguments[0]){
			h.apply(scope, TOARRAY(arguments));
		}
	};
}

function createBuffered(h, o, l, scope){
	l.task = new KevlarUTIL.DelayedTask();
	return function(){
		l.task.delay(o.buffer, h, scope, TOARRAY(arguments));
	};
}

function createSingle(h, e, fn, scope){
	return function(){
		e.removeListener(fn, scope);
		return h.apply(scope, arguments);
	};
}

function createDelayed(h, o, l, scope){
	return function(){
		var task = new KevlarUTIL.DelayedTask();
		if(!l.tasks) {
			l.tasks = [];
		}
		l.tasks.push(task);
		task.delay(o.delay || 10, h, scope, TOARRAY(arguments));
	};
}



KevlarUTIL.Event = function(obj, name){
	this.name = name;
	this.obj = obj;
	this.listeners = [];
	
	// this object may also get the properties 'bubble', 'bubbleFn', and 'bubbleFnScope' if Observable's enableBubble() method is run for it
};

KevlarUTIL.Event.prototype = {
	addListener : function(fn, scope, options){
		var me = this,
		    l;
		scope = scope || me.obj;
		if(!me.isListening(fn, scope)){
			l = me.createListener(fn, scope, options);
			if(me.firing){ // if we are currently firing this event, don't disturb the listener loop
				me.listeners = me.listeners.slice(0);
			}
			me.listeners.push(l);
		}
	},

	createListener: function(fn, scope, o){
		o = o || {};
		scope = scope || this.obj;
		
		var l = {
			fn: fn,
			scope: scope,
			options: o
		}, h = fn;
		if(o.target){
			h = createTargeted(h, o, scope);
		}
		if(o.delay){
			h = createDelayed(h, o, l, scope);
		}
		if(o.single){
			h = createSingle(h, this, fn, scope);
		}
		if(o.buffer){
			h = createBuffered(h, o, l, scope);
		}
		l.fireFn = h;
		return l;
	},

	findListener : function(fn, scope){
		var list = this.listeners,
		    i = list.length,
		    l,
		    s;
		while(i--) {
			l = list[i];
			if(l) {
				s = l.scope;
				if(l.fn == fn && (s == scope || s == this.obj)){
					return i;
				}
			}
		}
		return -1;
	},

	isListening : function(fn, scope){
		return this.findListener(fn, scope) != -1;
	},

	removeListener : function(fn, scope){
		var index,
		    l,
		    k,
		    me = this,
		    ret = FALSE;
		if((index = me.findListener(fn, scope)) != -1){
			if (me.firing) {
				me.listeners = me.listeners.slice(0);
			}
			l = me.listeners[index];
			if(l.task) {
				l.task.cancel();
				delete l.task;
			}
			k = l.tasks && l.tasks.length;
			if(k) {
				while(k--) {
					l.tasks[k].cancel();
				}
				delete l.tasks;
			}
			me.listeners.splice(index, 1);
			ret = TRUE;
		}
		return ret;
	},

	// Iterate to stop any buffered/delayed events
	clearListeners : function(){
		var me = this,
		    l = me.listeners,
		    i = l.length;
		while(i--) {
			me.removeListener(l[i].fn, l[i].scope);
		}
	},

	fire : function() {
		var me = this,
		    args = TOARRAY(arguments),
		    listeners = me.listeners,
		    len = listeners.length,
		    i = 0,
		    l,
		    handlerReturnedFalse = false;  // added code

		if(len > 0){
			me.firing = TRUE;
			for (; i < len; i++) {
				l = listeners[i];
				if(l && l.fireFn.apply(l.scope || me.obj || window, args) === FALSE) {
					handlerReturnedFalse = true;
					//return (me.firing = FALSE);  -- old code, prevented other handlers from running if one returned false
				}
			}
		}
		me.firing = FALSE;
		//return TRUE;  -- old code
		return ( handlerReturnedFalse ) ? false : true;  // if any of the event handlers returned false, return false from this method. otherwise, return true
	}
};
})();

/**
 * @abstract
 * @class Kevlar.attribute.Attribute
 * @extends Object
 * 
 * Base attribute definition class for {@link Kevlar.Model Models}. The Attribute itself does not store data, but instead simply
 * defines the behaviors of a {@link Kevlar.Model Model's} attributes. A {@link Kevlar.Model Model} is made up of Attributes. 
 * 
 * Note: You will most likely not instantiate Attribute objects directly. This is used by {@link Kevlar.Model} with its
 * {@link Kevlar.Model#attributes attributes} prototype config. Anonymous config objects provided to {@link Kevlar.Model#attributes attributes}
 * will be passed to the Attribute constructor.
 */
/*global Kevlar */
Kevlar.attribute.Attribute = Kevlar.extend( Object, {
	
	/**
	 * @cfg {String} name (required)
	 * The name for the attribute, which is used by the owner Model to reference it.
	 */
	name : "",
	
	/**
	 * @cfg {Function} type
	 * Specifies the type of the Attribute, in which a conversion of the raw data will be performed.
	 * This accepts the following general types, but custom types may be added using the {@link Kevlar.attribute.Attribute#registerType} method.
	 * 
	 * - {@link Kevlar.attribute.MixedAttribute mixed}: Performs no conversions, and no special processing of given values. This is the default Attribute type (not recommended).
	 * - {@link Kevlar.attribute.StringAttribute string}
	 * - {@link Kevlar.attribute.IntegerAttribute int} / {@link Kevlar.attribute.IntegerAttribute integer}
	 * - {@link Kevlar.attribute.FloatAttribute float} (really a "double")
	 * - {@link Kevlar.attribute.BooleanAttribute boolean} / {@link Kevlar.attribute.BooleanAttribute bool}
	 * - {@link Kevlar.attribute.DateAttribute date}
	 * - {@link Kevlar.attribute.ModelAttribute model}
	 */
	
	/**
	 * @cfg {Mixed/Function} defaultValue
	 * The default value for the Attribute, if it has no value of its own. This can also be specified as the config 'default', 
	 * but must be wrapped in quotes as `default` is a reserved word in JavaScript.
	 *
	 * If the defaultValue is a function, the function will be executed, and its return value used as the defaultValue.
	 */
	
	/**
	 * @cfg {Function} set
	 * A function that can be used to convert the value provided to the attribute, to a new value which will be stored
	 * on the {@link Kevlar.Model Model}. This function is passed the following arguments:
	 * 
	 * @cfg {Mixed} set.value The provided data value to the attribute. If the attribute has no initial data value, its {@link #defaultValue}
	 *   will be provided to this argument upon instantiation of the {@link Kevlar.Model Model}.
	 * @cfg {Kevlar.Model} set.model The Model instance that this Attribute belongs to.
	 * 
	 * The function should then do any processing that is necessary, and return the value that the Attribute should hold. For example,
	 * this `set` function will convert a string value to a 
	 * <a href="https://developer.mozilla.org/en/JavaScript/Reference/Global_Objects/Date" target="_blank">Date</a>
	 * object. Otherwise, it will return the value unchanged:
	 *     
	 *     set : function( value, model ) {
	 *         if( typeof value === 'string' ) {
	 *             value = new Date( value );
	 *         }
	 *         return value;
	 *     }
	 * 
	 * The {@link Kevlar.Model Model} instance is passed to this function as well, in case other Attributes need to be queried, or need
	 * to be {@link Kevlar.Model#set set} by the `set` function. However, in the case of querying other Attributes for their value, be 
	 * careful in that they may not be set to the expected value when the `set` function executes. For creating computed Attributes that 
	 * rely on other Attributes' values, use a {@link #get} function instead.
	 * 
	 * Notes:
	 * 
	 * - Both a `set` and a {@link #get} function can be used in conjunction.
	 * - The `set` function is called upon instantiation of the {@link Kevlar.Model Model}, if the Model is passed an initial value
	 *   for the Attribute, or if the Attribute has a {@link #defaultValue}.
	 */
	
	/**
	 * @cfg {Function} get
	 * A function that can be used to change the value that is returned when the Model's {@link Kevlar.Model#get get} method is called
	 * on the Attribute. This is useful to create "computed" attributes, which may be created based on other Attributes' values.  The function is 
	 * passed two arguments, and should return the computed value.
	 * 
	 * @cfg {Mixed} get.value The value that the Attribute currently has stored in the {@link Kevlar.Model Model}.
	 * @cfg {Kevlar.Model} get.model The Model instance that this Attribute belongs to.
	 * 
	 * For example, if we had a {@link Kevlar.Model Model} with `firstName` and `lastName` Attributes, and we wanted to create a `fullName` 
	 * Attribute, this could be done as such:
	 * 
	 *     {
	 *         name : 'fullName',
	 *         get : function( value, model ) {  // in this example, the Attribute has no value of its own, so we ignore the first arg
	 *             return model.get( 'firstName' ) + " " + model.get( 'lastName' );
	 *         }
	 *     }
	 * 
	 * Note: if the intention is to convert a provided value which needs to be stored on the {@link Kevlar.Model Model} in a different way,
	 * use a {@link #set} function instead. 
	 * 
	 * However, also note that both a {@link #set} and a `get` function can be used in conjunction.
	 */
	
	/**
	 * @cfg {Function} raw
	 * A function that can be used to convert an Attribute's value to a raw representation, usually for persisting data on a server.
	 * This function is automatically called (if it exists) when a persistence {@link Kevlar.persistence.Proxy proxy} is collecting
	 * the data to send to the server. The function is passed two arguments, and should return the raw value.
	 * 
	 * @cfg {Mixed} raw.value The underlying value that the Attribute currently has stored in the {@link Kevlar.Model Model}.
	 * @cfg {Kevlar.Model} raw.model The Model instance that this Attribute belongs to.
	 * 
	 * For example, a Date object is normally converted to JSON with both its date and time components in a serialized string (such
	 * as "2012-01-26T01:20:54.619Z"). To instead persist the Date in m/d/yyyy format, one could create an Attribute such as this:
	 * 
	 *     {
	 *         name : 'eventDate',
	 *         set : function( value, model ) { return new Date( value ); },  // so the value is stored as a Date object when used client-side
	 *         raw : function( value, model ) {
	 *             return (value.getMonth()+1) + '/' + value.getDate() + '/' + value.getFullYear();  // m/d/yyyy format 
	 *         }
	 *     }
	 * 
	 * The value that this function returns is the value that is used when the Model's {@link Kevlar.Model#raw raw} method is called
	 * on the Attribute.
	 */
	
	/**
	 * @cfg {Object} scope
	 * The scope to call the {@link #set}, {@link #get}, and {@link #raw} functions in. Defaults to the {@link Kevlar.Model Model}
	 * instance. 
	 */
	
	/**
	 * @cfg {Boolean} persist
	 * True if the attribute should be persisted by its {@link Kevlar.Model Model} using the Model's {@link Kevlar.Model#persistenceProxy persistenceProxy}.
	 * Set to false to prevent the attribute from being persisted.
	 */
	persist : true,
	
	
	
	
	statics : {
		/**
		 * An object (hashmap) which stores the registered Attribute types. It maps type names to Attribute subclasses.
		 * 
		 * @private
		 * @static
		 * @property {Object} attributeTypes
		 */
		attributeTypes : {},
		
		
		/**
		 * Static method to instantiate the appropriate Attribute subclass based on a configuration object, based on its `type` property.
		 * 
		 * @static
		 * @method create
		 * @param {Object} config The configuration object for the Attribute. Config objects should have the property `type`, 
		 *   which determines which type of Attribute will be instantiated. If the object does not have a `type` property, it will default 
		 *   to `mixed`, which accepts any data type, but does not provide any type checking / data consistency. Note that already-instantiated 
		 *   Attributes will simply be returned unchanged. 
		 * @return {Kevlar.attribute.Attribute} The instantiated Attribute.
		 */
		create : function( config ) {
			var type = config.type ? config.type.toLowerCase() : undefined;
		
			if( config instanceof Kevlar.attribute.Attribute ) {
				// Already an Attribute instance, return it
				return config;
				
			} else if( this.hasType( type || "mixed" ) ) {
				return new this.attributeTypes[ type || "mixed" ]( config );
				
			} else {
				// No registered type with the given config's `type`, throw an error
				throw new Error( "Kevlar.attribute.Attribute: Unknown Attribute type: '" + type + "'" );
			}
		},
		
		
		/**
		 * Static method used to register implementation Attribute subclass types. When creating an Attribute subclass, it 
		 * should be registered with the Attribute superclass (this class), so that it can be instantiated by a string `type` 
		 * name in an anonymous configuration object. Note that type names are case-insensitive.
		 * 
		 * This method will throw an error if a type name is already registered, to assist in making sure that we don't get
		 * unexpected behavior from a type name being overwritten.
		 * 
		 * @static
		 * @method registerType
		 * @param {String} typeName The type name of the registered class. Note that this is case-insensitive.
		 * @param {Function} jsClass The Attribute subclass (constructor function) to register.
		 */
		registerType : function( type, jsClass ) {
			type = type.toLowerCase();
			
			if( !this.attributeTypes[ type ] ) { 
				this.attributeTypes[ type ] = jsClass;
			} else {
				throw new Error( "Error: Attribute type '" + type + "' already exists" );
			}
		},
		
		
		/**
		 * Retrieves the Component class (constructor function) that has been registered by the supplied `type` name. 
		 * 
		 * @method getType
		 * @param {String} type The type name of the registered class.
		 * @return {Function} The class (constructor function) that has been registered under the given type name.
		 */
		getType : function( type ) {
			return this.attributeTypes[ type.toLowerCase() ];
		},
		
		
		/**
		 * Determines if there is a registered Attribute type with the given `typeName`.
		 * 
		 * @method hasType
		 * @param {String} typeName
		 * @return {Boolean}
		 */
		hasType : function( typeName ) {
			if( !typeName ) {  // any falsy type value given, return false
				return false;
			} else {
				return !!this.attributeTypes[ typeName.toLowerCase() ];
			}
		}
	},
	
	
	// End Statics
	
	// -------------------------------
	
	
	
	/**
	 * Creates a new Attribute instance. Note: You will normally not be using this constructor function, as this class
	 * is only used internally by {@link Kevlar.Model}.
	 * 
	 * @constructor 
	 * @param {Object/String} config An object (hashmap) of the Attribute object's configuration options, which is its definition. 
	 *   Can also be its Attribute {@link #name} provided directly as a string.
	 */
	constructor : function( config ) {
		// If the argument wasn't an object, it must be its attribute name
		if( typeof config !== 'object' ) {
			config = { name: config };
		}
		
		// Copy members of the attribute definition (config) provided onto this object
		Kevlar.apply( this, config );
		
		
		// Each Attribute must have a name.
		var name = this.name;
		if( name === undefined || name === null || name === "" ) {
			throw new Error( "no 'name' property provided to Kevlar.attribute.Attribute constructor" );
			
		} else if( typeof this.name === 'number' ) {  // convert to a string if it is a number
			this.name = name.toString();
		}
		
		
		// Handle defaultValue
		if( this[ 'default' ] ) {  // accept the key as simply 'default'
			this.defaultValue = this[ 'default' ];
		}
		if( typeof this.defaultValue === "function" ) {
			this.defaultValue = this.defaultValue();
		}
		
		// If defaultValue is an object, recurse through it and execute any functions, using their return values as the defaults
		if( typeof this.defaultValue === 'object' ) {
			(function recurse( obj ) {
				for( var prop in obj ) {
					if( obj.hasOwnProperty( prop ) ) {
						if( typeof obj[ prop ] === 'function' ) {
							obj[ prop ] = obj[ prop ]();
						} else if( typeof obj[ prop ] === 'object' ) {
							recurse( obj[ prop ] );
						}
					}
				}
			})( this.defaultValue );
		}
		
	},
	
	
	/**
	 * Retrieves the name for the Attribute.
	 * 
	 * @method getName()
	 */
	getName : function() {
		return this.name;
	},
	
	
	/**
	 * Determines if the Attribute should be persisted.
	 * 
	 * @method isPersisted
	 * @return {Boolean}
	 */
	isPersisted : function() {
		return this.persist;
	},
	
	
	// ---------------------------
	
	
	/**
	 * Allows the Attribute to determine if two values of its data type are equal, and the model
	 * should consider itself as "changed". This method is passed the "old" value and the "new" value
	 * when a value is {@link Kevlar.Model#set set} to the Model, and if this method returns `false`, the
	 * new value is taken as a "change".
	 * 
	 * This may be overridden by subclasses to provide custom comparisons, but the default implementation is
	 * to directly compare primitives, and deep compare arrays and objects.
	 * 
	 * @method valuesAreEqual
	 * @param {Mixed} oldValue
	 * @param {Mixed} newValue
	 * @return {Boolean} True if the values are equal, and the Model should *not* consider the new value as a 
	 *   change of the old value, or false if the values are different, and the new value should be taken as a change.
	 */
	valuesAreEqual : function( oldValue, newValue ) {
		return Kevlar.util.Object.isEqual( oldValue, newValue );
	},
	
	
	// ---------------------------
	
	
	/**
	 * Method that allows pre-processing for the value that is to be set to a {@link Kevlar.Model}.
	 * After this method has processed the value, it is provided to the {@link #set} function (if
	 * one exists), and then finally, the return value from the {@link #set} function will be provided
	 * to {@link #afterSet}, and then set as the data on the {@link Kevlar.Model Model}.
	 * 
	 * Note that the default implementation simply returns the raw value unchanged, but this may be overridden
	 * in subclasses to provide a conversion.
	 * 
	 * @method beforeSet
	 * @param {Kevlar.Model} model The Model instance that is providing the value. This is normally not used,
	 *   but is provided in case any model processing is needed.
	 * @param {Mixed} oldValue The old (previous) value that the model held.
	 * @param {Mixed} newValue The value provided to the {@link Kevlar.Model#set} method.
	 * @return {Mixed} The converted value.
	 */
	beforeSet : function( model, oldValue, newValue ) {
		return newValue;
	},
	
	
	/**
	 * Method that allows post-processing for the value that is to be set to a {@link Kevlar.Model}.
	 * This method is executed after the {@link #beforeSet} method, and the {@link #set} function (if one is provided), and is given 
	 * the value that the {@link #set} function returns. If no {@link #set} function exists, this will simply be executed 
	 * immediately after {@link #beforeSet}, after which the return from this method will be set as the data on the {@link Kevlar.Model Model}.
	 * 
	 * Note that the default implementation simply returns the value unchanged, but this may be overridden
	 * in subclasses to provide a conversion.
	 * 
	 * @method beforeSet
	 * @param {Kevlar.Model} model The Model instance that is providing the value. This is normally not used,
	 *   but is provided in case any model processing is needed.
	 * @param {Mixed} value The value provided to the {@link Kevlar.Model#set} method, after it has been processed by the
	 *   {@link #beforeSet} method, and any provided {@link #set} function.
	 * @return {Mixed} The converted value.
	 */
	afterSet : function( model, value ) {
		return value;
	}
	
} );

/**
 * @class Kevlar.attribute.ObjectAttribute
 * @extends Kevlar.attribute.Attribute
 * 
 * Attribute definition class for an Attribute that takes an object value.
 */
/*global Kevlar */
Kevlar.attribute.ObjectAttribute = Kevlar.attribute.Attribute.extend( {
	
	/**
	 * @cfg {Kevlar.Model} defaultValue
	 * @inheritdoc
	 */
	defaultValue : null,
	
	
	/**
	 * Overridden `beforeSet` method used to normalize the value provided. All non-object values are converted to null,
	 * while object values are returned unchanged.
	 * 
	 * @override
	 * @method beforeSet
	 * @inheritdoc
	 */
	beforeSet : function( model, oldValue, newValue ) {
		if( typeof newValue !== 'object' ) {
			newValue = null;  // convert all non-object values to null
		}
		
		return newValue;
	}
	
} );


// Register the Attribute type
Kevlar.attribute.Attribute.registerType( 'object', Kevlar.attribute.ObjectAttribute );

/**
 * @abstract
 * @class Kevlar.persistence.Proxy
 * @extends Kevlar.util.Observable
 * 
 * Proxy is the base class for subclasses that perform CRUD (Create, Read, Update, and Delete) operations on the server.
 * 
 * @param {Object} config The configuration options for this class, specified in an object (hash).
 */
/*global Kevlar */
Kevlar.persistence.Proxy = Kevlar.extend( Kevlar.util.Observable, {
	
	constructor : function( config ) {
		// Apply the config
		Kevlar.apply( this, config );
	},
	
	
	/**
	 * Creates a Model on the server.
	 * 
	 * @abstract
	 * @method create
	 * @param {Kevlar.Model} model The Model instance to create on the server.
	 */
	create : Kevlar.abstractFn,
	
	
	/**
	 * Reads a Model from the server.
	 * 
	 * @abstract
	 * @method read
	 * @param {Kevlar.Model} model The Model instance to read from the server.
	 */
	read : Kevlar.abstractFn,
	
	
	/**
	 * Updates the Model on the server, using the provided `data`.  
	 * 
	 * @abstract
	 * @method update
	 * @param {Kevlar.Model} model The model to persist to the server. 
	 */
	update : Kevlar.abstractFn,
	
	
	/**
	 * Destroys (deletes) the Model on the server. This method is not named "delete" as "delete" is a JavaScript reserved word.
	 * 
	 * @abstract
	 * @method destroy
	 * @param {Kevlar.Model} model The Model instance to delete on the server.
	 */
	destroy : Kevlar.abstractFn
	
} );


// Apply Static Properties
Kevlar.apply( Kevlar.persistence.Proxy, {
	
	/**
	 * An object (hashmap) of persistence proxy name -> Proxy class key/value pairs, used to look up
	 * a Proxy subclass by name.
	 * 
	 * @private
	 * @static
	 * @property {Object} proxies
	 */
	proxies : {},
	
	/**
	 * Registers a Proxy subclass by name, so that it may be created by an anonymous object
	 * with a `type` attribute when set to the prototype of a {@link Kevlar.Model}.
	 *
	 * @static  
	 * @method register
	 * @param {String} type The type name of the persistence proxy.
	 * @param {Function} proxyClass The class (constructor function) to register.
	 */
	register : function( type, proxyClass ) {
		var Proxy = Kevlar.persistence.Proxy;  // quick reference to this class's constructor
		
		type = type.toLowerCase();
		if( typeof proxyClass !== 'function' ) {
			throw new Error( "A Proxy subclass constructor function must be provided to registerProxy()" );
		}
		
		if( !Proxy.proxies[ type ] ) { 
			Proxy.proxies[ type ] = proxyClass;
		} else {
			throw new Error( "Error: Proxy type '" + type + "' already registered." );
		}
	},
	
	
	/**
	 * Creates (instantiates) a {@link Kevlar.persistence.Proxy} based on its type name, given
	 * a configuration object that has a `type` property. If an already-instantiated 
	 * {@link Kevlar.persistence.Proxy Proxy} is provided, it will simply be returned unchanged.
	 * 
	 * @static
	 * @method create
	 * @param {Object} config The configuration object for the Proxy. Config objects should have the property `type`, 
	 *   which determines which type of {@link Kevlar.persistence.Proxy} will be instantiated. If the object does not
	 *   have a `type` property, an error will be thrown. Note that already-instantiated {@link Kevlar.persistence.Proxy Proxies} 
	 *   will simply be returned unchanged. 
	 * @return {Kevlar.persistence.Proxy} The instantiated Proxy.
	 */
	create : function( config ) {
		var Proxy = Kevlar.persistence.Proxy;  // quick reference to this class's constructor
		var type = config.type ? config.type.toLowerCase() : undefined;
		
		if( config instanceof Kevlar.persistence.Proxy ) {
			// Already a Proxy instance, return it
			return config;
			
		} else if( Proxy.proxies[ type ] ) {
			return new Proxy.proxies[ type ]( config );
			
		} else if( !( 'type' in config ) ) {
			// No `type` property provided on config object
			throw new Error( "Kevlar.persistence.Proxy.create(): No `type` property provided on persistenceProxy config object" );
			 
		} else {
			// No registered Proxy type with the given type, throw an error
			throw new Error( "Kevlar.persistence.Proxy.create(): Unknown Proxy type: '" + type + "'" );
		}
	}

} );

/**
 * @class Kevlar.attribute.BooleanAttribute
 * @extends Kevlar.attribute.Attribute
 * 
 * Attribute definition class for an Attribute that takes a boolean (i.e. true/false) data value.
 */
/*global Kevlar */
Kevlar.attribute.BooleanAttribute = Kevlar.attribute.Attribute.extend( {
		
	
	
} );


// Register the Attribute type
Kevlar.attribute.Attribute.registerType( 'boolean', Kevlar.attribute.BooleanAttribute );
Kevlar.attribute.Attribute.registerType( 'bool', Kevlar.attribute.BooleanAttribute );

/**
 * @class Kevlar.attribute.DateAttribute
 * @extends Kevlar.attribute.Attribute
 * 
 * Attribute definition class for an Attribute that takes a Date data value.
 */
/*global Kevlar */
Kevlar.attribute.DateAttribute = Kevlar.attribute.Attribute.extend( {
		
	
	
} );


// Register the Attribute type
Kevlar.attribute.Attribute.registerType( 'date', Kevlar.attribute.DateAttribute );

/**
 * @class Kevlar.attribute.FloatAttribute
 * @extends Kevlar.attribute.Attribute
 * 
 * Attribute definition class for an Attribute that takes a float (i.e. decimal, or "real") data value.
 */
/*global Kevlar */
Kevlar.attribute.FloatAttribute = Kevlar.attribute.Attribute.extend( {
		
	
	
} );


// Register the Attribute type
Kevlar.attribute.Attribute.registerType( 'float', Kevlar.attribute.FloatAttribute );

/**
 * @class Kevlar.attribute.IntegerAttribute
 * @extends Kevlar.attribute.Attribute
 * 
 * Attribute definition class for an Attribute that takes an integer data value.
 */
/*global Kevlar */
Kevlar.attribute.IntegerAttribute = Kevlar.attribute.Attribute.extend( {
		
	
	
} );


// Register the Attribute type
Kevlar.attribute.Attribute.registerType( 'int', Kevlar.attribute.IntegerAttribute );

/**
 * @class Kevlar.attribute.MixedAttribute
 * @extends Kevlar.attribute.Attribute
 * 
 * Attribute definition class for an Attribute that takes any data value.
 */
/*global Kevlar */
Kevlar.attribute.MixedAttribute = Kevlar.attribute.Attribute.extend( {
		
	
	
} );


// Register the Attribute type
Kevlar.attribute.Attribute.registerType( 'mixed', Kevlar.attribute.MixedAttribute );

/**
 * @class Kevlar.attribute.ModelAttribute
 * @extends Kevlar.attribute.ObjectAttribute
 * 
 * Attribute definition class for an Attribute that allows for a nested {@link Kevlar.Model} value.
 * 
 * This class enforces that the Attribute hold a {@link Kevlar.Model Model} value, or null. However, it will
 * automatically convert an anonymous data object into the appropriate {@link Kevlar.Model Model} subclass, using
 * the Model provided to the {@link #modelClass} config. 
 * 
 * Otherwise, you must either provide a {@link Kevlar.Model} subclass as the value, or use a custom {@link #set} 
 * function to convert any anonymous object to a Model in the appropriate way. 
 */
/*global window, Kevlar */
Kevlar.attribute.ModelAttribute = Kevlar.attribute.ObjectAttribute.extend( {
		
	/**
	 * @cfg {Kevlar.Model/String/Function} modelClass
	 * The specific {@link Kevlar.Model} subclass that will be used in the ModelAttribute. This config can be provided
	 * to perform automatic conversion of anonymous data objects into the approperiate Model subclass.
	 * 
	 * This config may be provided as a reference to a Model, a String which specifies the object path to the Model (which
	 * must be able to be referenced from the global scope, ex: 'myApp.MyModel'), or a function, which will return a reference
	 * to the Model that should be used. The reason that this config may be specified as a String or a Function is to allow
	 * for late binding to the Model class that is used, where the Model class that is to be used does not have to exist in the
	 * source code until a value is actually set to the Attribute. This allows for the handling of circular dependencies as well.
	 */
	
	/**
	 * @cfg {Boolean} embedded
	 * Setting this config to true has the parent {@link Kevlar.Model Model} treat the child {@link Kevlar.Model Model} as if it is a part of itself. 
	 * Normally, a child Model that is not embedded is treated as a "relation", where it is considered as independent from the parent Model.
	 * 
	 * What this means is that, when true:
	 * 
	 * - The parent Model is considered as "changed" when an attribute in the child Model is changed. This Attribute (the attribute that holds the child
	 *   model) is the "change".
	 * - The parent Model's {@link Kevlar.Model#change change} event is fired when an attribute on the child Model has changed.
	 * - The child Model's data is persisted with the parent Model's data, unless the {@link #persistIdOnly} config is set to true,
	 *   in which case just the child Model's {@link Kevlar.Model#idAttribute id} is persisted with the parent Model.
	 */
	embedded : false,
	
	/**
	 * @cfg {Boolean} persistIdOnly
	 * In the case that the {@link #embedded} config is true, set this to true to only have the {@link Kevlar.Model#idProperty id} of the embedded 
	 * model be persisted, rather than all of the Model data. Normally, when {@link #embedded} is false (the default), the child {@link Kevlar.Model Model}
	 * is treated as a relation, and only its {@link Kevlar.Model#idAttribute id} is persisted.
	 */
	persistIdOnly : false,
	
	
	// -------------------------------
	
	
	constructor : function() {
		Kevlar.attribute.ModelAttribute.superclass.constructor.apply( this, arguments );
		
		// Check if the user provided a modelClass, but the value is undefined. This means that they specified
		// a class that either doesn't exist, or doesn't exist yet, and we should give them a warning.
		if( 'modelClass' in this && this.modelClass === undefined ) {
			throw new Error( "The 'modelClass' config provided to an Attribute with the name '" + this.getName() + "' either doesn't exist, or doesn't " +
			                 "exist just yet. Consider using the String or Function form of the modelClass config for very late binding, if needed" );
		}
	},
	
	
	/**
	 * Overridden method used to determine if two models are equal.
	 * @inheritdoc
	 * 
	 * @override
	 * @method valuesAreEqual
	 * @param {Mixed} oldValue
	 * @param {Mixed} newValue
	 * @return {Boolean} True if the values are equal, and the Model should *not* consider the new value as a 
	 *   change of the old value, or false if the values are different, and the new value should be taken as a change.
	 */
	valuesAreEqual : function( oldValue, newValue ) {
		// We can't instantiate two different Models with the same id that have different references, so if the references are the same, they are equal
		if( oldValue === newValue ) {
			return true;
		}
		return false;
	},
	
	
	/**
	 * Overridden `beforeSet` method used to convert any anonymous objects into the specified {@link #modelClass}. The anonymous object
	 * will be provided to the {@link #modelClass modelClass's} constructor.
	 * 
	 * @override
	 * @method beforeSet
	 * @inheritdoc
	 */
	beforeSet : function( model, oldValue, newValue ) {
		// First, if the oldValue was a Model, and this attribute is an "embedded" model, we need to unsubscribe it from its parent model
		if( this.embedded && oldValue instanceof Kevlar.Model ) {
			model.unsubscribeEmbeddedModel( this.getName(), oldValue );
		}
		
		// Now, normalize the newValue to an object, or null
		newValue = Kevlar.attribute.ModelAttribute.superclass.beforeSet.apply( this, arguments );
		
		if( newValue !== null ) {
			var modelClass = this.modelClass;
			
			// Normalize the modelClass
			if( typeof modelClass === 'string' ) {
				this.modelClass = modelClass = window[ modelClass ];
			} else if( typeof modelClass === 'function' && modelClass.constructor === Function ) {  // it's an anonymous function, run it, so it returns the Model reference we need
				this.modelClass = modelClass = modelClass();
			}
			
			if( newValue && typeof modelClass === 'function' && !( newValue instanceof modelClass ) ) {
				newValue = new modelClass( newValue );
			}
		}
		
		return newValue;
	},
	
	
	/**
	 * Overridden `afterSet` method used to subscribe to change events on a set child {@link Kevlar.Model Model}, if {@link #embedded} is true.
	 * 
	 * @override
	 * @method afterSet
	 * @inheritdoc
	 */
	afterSet : function( model, value ) {
		// Enforce that the value is either null, or a Kevlar.Model
		if( value !== null && !( value instanceof Kevlar.Model ) ) {
			throw new Error( "A value set to the attribute '" + this.getName() + "' was not a Kevlar.Model subclass" );
		}
		
		if( this.embedded && value instanceof Kevlar.Model ) {
			model.subscribeEmbeddedModel( this.getName(), value );
		}
		
		return value;
	}
	
} );


// Register the Attribute type
Kevlar.attribute.Attribute.registerType( 'model', Kevlar.attribute.ModelAttribute );

/**
 * @class Kevlar.attribute.StringAttribute
 * @extends Kevlar.attribute.Attribute
 * 
 * Attribute definition class for an Attribute that takes a string data value.
 */
/*global Kevlar */
Kevlar.attribute.StringAttribute = Kevlar.attribute.Attribute.extend( {
		
	
	
} );


// Register the Attribute type
Kevlar.attribute.Attribute.registerType( 'string', Kevlar.attribute.StringAttribute );

/**
 * @private
 * @class Kevlar.data.NativeObjectConverter
 * @singleton
 * 
 * NativeObjectConverter allows for the conversion of {@link Kevlar.Collection Collection} / {@link Kevlar.Model Models}
 * to their native Array / Object representations, while dealing with circular dependencies.
 */
/*global Kevlar */
Kevlar.data.NativeObjectConverter = {
	
	/**
	 * Converts a {@link Kevlar.Collection Collection} or {@link Kevlar.Model} to its native Array/Object representation,
	 * while dealing with circular dependencies.
	 * 
	 * @method convert
	 * 
	 * @param {Kevlar.Collection/Kevlar.Model} A Collection or Model to convert to its native Array/Object representation.
	 * @param {Object} [options] An object (hashmap) of options to change the behavior of this method. This may include:
	 * @param {String[]} [options.attributeNames] In the case that a {@link Kevlar.Model Model} is provided to this method, this
	 *   may be an array of the attribute names that should be returned in the output object.  Other attributes will not be processed.
	 *   (Note: only affects the Model passed to this method, and not nested models.)
	 * @param {Boolean} [options.persistedOnly] True to have the method only return data for the persisted attributes on
	 *   Models (i.e. attributes with the {@link Kevlar.attribute.Attribute#persist persist} config set to true, which is the default).
	 * @param {Boolean} [options.raw] True to have the method only return the raw data for the attributes, by way of the {@link Kevlar.Model#raw} method. 
	 *   This is used for persistence, where the raw data values go to the server rather than higher-level objects, or where some kind of serialization
	 *   to a string must take place before persistence (such as for Date objects). 
	 * 
	 * @return {Object[]/Object} An array of objects (for the case of a Collection}, or an Object (for the case of a Model)
	 *   with the internal attributes converted to their native equivalent.
	 */
	convert : function( obj, options ) {
		options = options || {};
		var cache = {},  // keyed by models' clientId, and used for handling circular dependencies
		    persistedOnly = !!options.persistedOnly,
		    raw = !!options.raw,
		    data = {};
		
		// Prime the cache with the Model provided to this method, so that if a circular reference points back to this
		// model, the data object is not duplicated as an internal object (i.e. it should refer right back to the converted Model's 
		// data object)
		cache[ obj.getClientId() ] = data;
		
		// Recursively goes through the data structure, and convert models to objects
		Kevlar.apply( data, (function convert( obj ) {
			var attributes = obj.getAttributes(),
			    attributeNames = options.attributeNames || Kevlar.util.Object.keysToArray( attributes ),
			    data = {},
			    i, len, attributeName, currentValue,
			    modelClientId, cachedModel;
			    
			// Slight hack, but delete options.attributeNames now, so that it is not used again for inner Models (should only affect the first 
			// Model that gets converted, i.e. the Model provided to this method)
			delete options.attributeNames;
			
			for( i = 0, len = attributeNames.length; i < len; i++ ) {
				attributeName = attributeNames[ i ];
				if( !persistedOnly || attributes[ attributeName ].isPersisted() === true ) {
					currentValue = data[ attributeName ] = ( raw ) ? obj.raw( attributeName ) : obj.get( attributeName );
					
					// Process nested models
					if( currentValue instanceof Kevlar.Model ) {
						modelClientId = currentValue.getClientId();
						
						if( ( cachedModel = cache[ modelClientId ] ) ) {
							data[ attributeName ] = cachedModel;
						} else {
							// first, set up an object for the cache (so it exists when checking for it in the next call to convert()), 
							// and set that object to the return data as well
							data[ attributeName ] = cache[ modelClientId ] = {};
							
							// now, populate that object with the properties of the inner object
							Kevlar.apply( cache[ modelClientId ], convert( currentValue ) );  
						}
					}
				}
			}
			return data;
		})( obj ) );
		
		return data;
	}
	
};

/**
 * @class Kevlar.Model
 * @extends Kevlar.util.Observable
 * 
 * Generalized data storage class, which has a number of data-related features, including the ability to persist the data to a backend server.
 * Basically, a Model represents some object of data that your application uses. For example, in an online store, one might define two Models: 
 * one for Users, and the other for Products. These would be `User` and `Product` models, respectively. Each of these Models would in turn,
 * have the {@link Kevlar.attribute.Attribute Attributes} (data values) that each Model is made up of. Ex: A User model may have: `userId`, `firstName`, and 
 * `lastName` Attributes.
 */
/*global window, Kevlar */
/*jslint forin:true */
Kevlar.Model = Kevlar.extend( Kevlar.util.Observable, {
	
	/**
	 * @cfg {Kevlar.persistence.Proxy} persistenceProxy
	 * The persistence proxy to use (if any) to persist the data to the server.
	 */
	persistenceProxy : null,
	
	/**
	 * @cfg {String[]/Object[]} attributes
	 * Array of {@link Kevlar.attribute.Attribute Attribute} declarations. These are objects with any number of properties, but they
	 * must have the property 'name'. See the configuration options of {@link Kevlar.attribute.Attribute} for more information. 
	 * 
	 * Anonymous config objects defined here will become instantiated {@link Kevlar.attribute.Attribute} objects. An item in the array may also simply 
	 * be a string, which will specify the name of the {@link Kevlar.attribute.Attribute Attribute}, with no other {@link Kevlar.attribute.Attribute Attribute} 
	 * configuration options.
	 * 
	 * Attributes defined on the prototype of a Model, and its superclasses, are concatenated together come
	 * instantiation time. This means that the Kevlar.Model base class can define the 'id' attribute, and then subclasses
	 * can define their own attributes to append to it. So if a subclass defined the attributes `[ 'name', 'phone' ]`, then the
	 * final concatenated array of attributes for the subclass would be `[ 'id', 'name', 'phone' ]`. This works for however many
	 * levels of subclasses there are.
	 * 
	 * Example:
	 * 
	 *     attributes : [
	 *         'id',    // name-only; no other configs for this attribute (not recommended! should declare the {@link Kevlar.attribute.Attribute#type type})
	 *         { name: 'firstName', type: 'string' },
	 *         { name: 'lastName', type: 'string' },
	 *         {
	 *             name : 'fullName',
	 *             get  : function( value, model ) {
	 *                 return model.get( 'firstName' ) + ' ' + model.get( 'lastName' );
	 *             }
	 *         }
	 *     ]
	 * 
	 * Note: If using hierarchies of more than one Model subclass deep, consider using the {@link #addAttributes} alias instead of this
	 * config, which does the same thing (defines attributes), but better conveys that attributes in subclasses are being *added* to the
	 * attributes of the superclass, rather than *overriding* attributes of the superclass.
	 */
	
	/**
	 * @cfg {String[]/Object[]} addAttributes
	 * Alias of {@link #attributes}, which may make more sense to use in hierarchies of models that go past more than one level of nesting, 
	 * as it conveys the meaning that the attributes are being *added* to the attributes that are already defined in its superclass, not
	 * replacing them.
	 * 
	 * This config is recommended over {@link #attributes} for any hierarchy of models that goes past one level of nesting, or even those that 
	 * don't but may do so in the future.
	 */
	
	/**
	 * @cfg {String} idAttribute
	 * The attribute that should be used as the ID for the Model. 
	 */
	idAttribute : 'id',
	
	
	/**
	 * @private
	 * @property {Object} attributes
	 * 
	 * A hash of the combined Attributes, which have been put together from the current Model subclass, and all of
	 * its superclasses. This is created by the {@link #initAttributes} method upon instantiation.
	 */
	
	/**
	 * @private
	 * @property {Object} data
	 * 
	 * A hash that holds the current data for the {@link Kevlar.attribute.Attribute Attributes}. The property names in this object match 
	 * the attribute names.  This hash holds the current data as it is modified by {@link #set}.
	 */
	
	/**
	 * @private
	 * @property {Boolean} dirty
	 * 
	 * Flag for quick-testing if the Model currently has un-committed data.
	 */
	dirty : false,
	
	/**
	 * @private 
	 * @property {Object} modifiedData
	 * A hash that serves two functions:<br> 
	 * 1) Properties are set to it when an attribute is modified. The property name is the attribute {@link Kevlar.attribute.Attribute#name}. 
	 * This allows it to be used to determine which attributes have been modified. 
	 * 2) The <b>original</b> (non-committed) data of the attribute (before it was {@link #set}) is stored as the value of the 
	 * property. When rolling back changes (via {@link #rollback}), these values are copied back onto the {@link #data} object
	 * to overwrite the data to be rolled back.
	 * 
	 * Went back and forth with naming this `originalData` and `modifiedData`, because it stores original data, but is used
	 * to determine which data is modified... 
	 */
	
	/**
	 * @protected
	 * @property {String} clientId (readonly)
	 * 
	 * A unique ID for the Model on the client side. This is used to uniquely identify each Model instance.
	 * Retrieve with {@link #getClientId}.
	 */
	
	/**
	 * @private
	 * @property {Object} embeddedModelHandlers
	 * 
	 * A hashmap of {@link #change} handlers for any embedded models (which are defined by a {@link Kevlar.attribute.ModelAttribute} with
	 * {@link Kevlar.attribute.ModelAttribute#embedded} set to `true`).
	 * 
	 * This hashmap is keyed by the Attribute's name, and stores a Function reference as its value, which is the handler for a change
	 * event in the embedded model.
	 */
	
	/**
	 * @hide
	 * @property {String} id (readonly)
	 * The id for the Model. This property is set when the attribute specified by the {@link #idAttribute} config
	 * is {@link #set}. 
	 * 
	 * *** Note: This property is here solely to maintain compatibility with Backbone's Collection, and should
	 * not be accessed or used, as it will most likely be removed in the future.
	 */
	
	/**
	 * @hide
	 * @property {String} cid (readonly)
	 * A "client id" for the Model. This is a uniquely generated identifier assigned to the Model.
	 * 
	 * *** Note: This property is here solely to maintain compatibility with Backbone's Collection, and should
	 * not be accessed or used, as it will most likely be removed in the future.
	 */
	
	
	inheritedStatics : {
		/**
		 * A static property that is unique to each Kevlar.Model subclass, which uniquely identifies the subclass.
		 * This is used as part of the Model cache, where it is determined if a Model instance already exists
		 * if two models are of the same type (i.e. have the same __Kevlar_modelTypeId), and instance id.
		 * 
		 * @private
		 * @inheritable
		 * @static
		 * @property {Number} __Kevlar_modelTypeId
		 */
		
		
		// Subclass-specific setup
		onClassExtended : function( newModelClass ) {
			// Assign a unique id to this class, which is used in hashmaps that hold the class
			newModelClass.__Kevlar_modelTypeId = Kevlar.newId();
			
			
			// Now handle initializing the Attributes, merging this subclass's attributes with the superclass's attributes
			var classPrototype = newModelClass.prototype,
			    superclassPrototype = newModelClass.superclass,
			    superclassAttributes = superclassPrototype.attributes || {},    // will be an object (hashmap) of attributeName -> Attribute instances
			    newAttributes = {}, 
			    attributeDefs = [],  // will be an array of Attribute configs (definitions) on the new subclass 
			    attributeObj,   // for holding each of the attributeDefs, one at a time
			    i, len;
			
<<<<<<< HEAD
			// Grab the 'attributes' or 'addAttributes' from the new subclass's prototype. If neither of these are present,
=======
			// Grab the 'attributes' or 'addAttributes' property from the new subclass's prototype. If neither of these are present,
>>>>>>> e8d1814f
			// will use the empty array instead.
			if( classPrototype.hasOwnProperty( 'attributes' ) ) {
				attributeDefs = classPrototype.attributes;
			} else if( classPrototype.hasOwnProperty( 'addAttributes' ) ) {
				attributeDefs = classPrototype.addAttributes;
			}
			
			// Instantiate each of the new subclass's Attributes, and then merge them with the superclass's attributes
			for( i = 0, len = attributeDefs.length; i < len; i++ ) {
				attributeObj = attributeDefs[ i ];
				
<<<<<<< HEAD
				// Normalize to a Kevlar.Attribute configuration object if it is a string
=======
				// Normalize to a Kevlar.attribute.Attribute configuration object if it is a string
>>>>>>> e8d1814f
				if( typeof attributeObj === 'string' ) {
					attributeObj = { name: attributeObj };
				}
				
<<<<<<< HEAD
				var attribute = newModelClass.createAttribute( attributeObj );
=======
				// Create the actual Attribute instance
				var attribute = Kevlar.attribute.Attribute.create( attributeObj );
>>>>>>> e8d1814f
				newAttributes[ attribute.getName() ] = attribute;
			}
			
			newModelClass.prototype.attributes = Kevlar.apply( {}, newAttributes, superclassAttributes );  // newAttributes take precedence; superclassAttributes are used in the case that a newAttribute doesn't exist for a given attributeName
<<<<<<< HEAD
		},
		
	
		/**
		 * Factory method which by default creates a {@link Kevlar.Attribute}, but may be overridden by subclasses
		 * to create different {@link Kevlar.Attribute} subclasses. 
		 * 
		 * @static
		 * @method createAttribute
		 * @param {Object} attributeObj The attribute object provided on the prototype. If it was a string, it will have been
		 *   normalized to the object `{ name: attributeName }`.
		 * @return {Kevlar.Attribute}
		 */
		createAttribute : function( attributeObj ) {
			return new Kevlar.Attribute( attributeObj );
=======
>>>>>>> e8d1814f
		}
	},
	
	
	
	/**
	 * Creates a new Model instance.
	 * 
	 * @constructor 
	 * @param {Object} [data] Any initial data for the {@link #attributes attributes}, specified in an object (hash map). See {@link #set}.
	 */
	constructor : function( data ) {
		var me = this;
		
		// Default the data to an empty object
		data = data || {};
		
		
		// --------------------------
		
		// Handle this new model being a duplicate of a model that already exists (with the same id)
				
		// If there already exists a model of the same type, with the same ID, update that instance,
		// and return that instance from the constructor. We don't create duplicate Model instances
		// with the same ID.
		me = Kevlar.ModelCache.get( me, data[ me.idAttribute ] );
		if( me !== this ) {
			me.set( data );   // set any provided initial data to the already-existing instance (as to combine them),
			return me;        // and then return the already-existing instance
		}
		
		
		// --------------------------
		
		
		// Call superclass constructor (Observable)
		Kevlar.Model.superclass.constructor.call( me );
		
		// If this class has a persistenceProxy definition that is an object literal, instantiate it *onto the prototype*
		// (so one Proxy instance can be shared for every model)
		if( me.persistenceProxy && typeof me.persistenceProxy === 'object' && !( me.persistenceProxy instanceof Kevlar.persistence.Proxy ) ) {
			me.constructor.prototype.persistenceProxy = Kevlar.persistence.Proxy.create( me.persistenceProxy );
		}
		
		
		me.addEvents(
			/**
			 * Fires when a {@link Kevlar.attribute.Attribute} in the Model has changed its value. This is a 
			 * convenience event to respond to just a single attribute's change. Ex: if you want to
			 * just respond to the `title` attribute's change, you could subscribe to `change:title`. Ex:
			 * 
			 *     model.addListener( 'change:myAttribute', function( model, newValue ) { ... } );
			 * 
			 * @event change:[attributeName]
			 * @param {Kevlar.Model} model This Model instance.
			 * @param {Mixed} newValue The new value, processed by the attribute's {@link Kevlar.attribute.Attribute#get get} function if one exists. 
			 * @param {Mixed} oldValue The old (previous) value, processed by the attribute's {@link Kevlar.attribute.Attribute#get get} function if one exists. 
			 */
			
			/**
			 * Fires when a {@link Kevlar.attribute.Attribute} in the Model has changed its value.
			 * 
			 * @event change
			 * @param {Kevlar.Model} model This Model instance.
			 * @param {String} attributeName The attribute name for the Attribute that was changed.
			 * @param {Mixed} newValue The new value, processed by the attribute's {@link Kevlar.attribute.Attribute#get get} function if one exists. 
			 * @param {Mixed} oldValue The old (previous) value, processed by the attribute's {@link Kevlar.attribute.Attribute#get get} function if one exists. 
			 */
			'change',
			
			/**
			 * Fires when the data in the model is {@link #method-commit committed}. This happens if the
			 * {@link #method-commit commit} method is called, and after a successful {@link #save}.
			 * 
			 * @event commit
			 * @param {Kevlar.Model} model This Model instance.
			 */
			'commit',
			
			/**
			 * Fires when the data in the model is {@link #method-rollback rolled back}. This happens when the
			 * {@link #method-rollback rollback} method is called.
			 * 
			 * @event rollback
			 * @param {Kevlar.Model} model This Model instance.
			 */
			'rollback',
			
			/**
			 * Fires when the Model has been destroyed (via {@link #method-destroy}).
			 * 
			 * @event destroy
			 * @param {Kevlar.Model} model This Model instance.
			 */
			'destroy'
		);
		
		
		// Create a client ID for the Model, and set it to the property 'cid' as well to maintain compatibility with Backbone's Collection
		me.clientId = me.cid = 'c' + Kevlar.newId();
		
		
		// Set the default values for attributes that don't have an initial value.
		var attributes = me.attributes,  // me.attributes is a hash of the Attribute objects, keyed by their name
		    attributeDefaultValue;
		for( var name in attributes ) {
			if( data[ name ] === undefined && ( attributeDefaultValue = attributes[ name ].defaultValue ) !== undefined ) {
				data[ name ] = attributeDefaultValue;
			}
		}
		
		// Initialize the underlying data object, which stores all attribute values
		me.data = {};
		
		// Initialize the data hash for storing attribute names of modified data, and their original values (see property description)
		me.modifiedData = {};
		
		// Initialize the embeddedModelHandlers hashmap
		me.embeddedModelHandlers = {};
		
		// Set the initial data / defaults, if we have any
		me.set( data );
		me.commit();  // and because we are initializing, the data is not dirty
		
		// Call hook method for subclasses
		me.initialize();
	},
	
	
	/**
	 * Hook methods for subclasses to initialize themselves. This method should be overridden in subclasses to 
	 * provide any model-specific initialization.
	 * 
	 * Note that it is good practice to always call the superclass `initialize` method from within yours (even if
	 * your class simply extends Kevlar.Model, which has no `initialize` implementation). This is to future proof it
	 * from being moved under another superclass, or if there is ever an implementation made in this class.
	 * 
	 * Ex:
	 * 
	 *     MyModel = Kevlar.Model.extend( {
	 *         initialize : function() {
	 *             MyModel.superclass.initialize.apply( this, arguments );   // or could be MyModel.__super__.initialize.apply( this, arguments );
	 *             
	 *             // my initialization logic goes here
	 *         }
	 *     }
	 * 
	 * @protected
	 * @method initialize
	 */
	initialize : Kevlar.emptyFn,
	
	
	/**
	 * Retrieves the Attribute objects that are present for the Model, in an object (hashmap) where the keys
	 * are the Attribute names, and the values are the {@link Kevlar.attribute.Attribute} objects themselves.
	 * 
	 * @method getAttributes
	 * @return {Object} 
	 */
	getAttributes : function() {
		return this.attributes;
	},
	
	
	/**
	 * Retrieves the Model instance's unique {@link #clientId}.
	 * 
	 * @method getClientId
	 * @return {String} The Model instance's unique {@link #clientId}. 
	 */
	getClientId : function() {
		return this.clientId;
	},
	
	
	// --------------------------------
	
	
	/**
	 * Retrieves the ID for the Model. This uses the configured {@link #idAttribute} to retrieve
	 * the correct ID attribute for the Model.
	 * 
	 * @method getId
	 * @return {Mixed} The ID for the Model.
	 */
	getId : function() {
		// Provide a friendlier error message than what get() provides if the idAttribute is not an Attribute of the Model
		if( !( this.idAttribute in this.attributes ) ) {
			throw new Error( "Error: The `idAttribute` (currently set to an attribute named '" + this.idAttribute + "') was not found on the Model. Set the `idAttribute` config to the name of the id attribute in the Model. The model can't be saved or destroyed without it." );
		}
		return this.get( this.idAttribute );
	},

	
	// --------------------------------
	
	
	/**
	 * Sets the value for a {@link Kevlar.attribute.Attribute Attribute} given its `name`, and a `value`. For example, a call could be made as this:
	 * 
	 *     model.set( 'attribute1', 'value1' );
	 * 
	 * As an alternative form, multiple valuse can be set at once by passing an Object into the first argument of this method. Ex:
	 * 
	 *     model.set( { key1: 'value1', key2: 'value2' } );
	 * 
	 * Note that in this form, the method will ignore any property in the object (hash) that don't have associated Attributes.<br><br>
	 * 
	 * When attributes are set, their {@link Kevlar.attribute.Attribute#set} method is run, if they have one defined.
	 * 
	 * @method set
	 * @param {String/Object} attributeName The attribute name for the Attribute to set, or an object (hash) of name/value pairs.
	 * @param {Mixed} [newValue] The value to set to the attribute. Required if the `attributeName` argument is a string (i.e. not a hash). 
	 */
	set : function( attributeName, newValue ) {
		if( typeof attributeName === 'object' ) {
			// Hash provided 
			var values = attributeName;  // for clarity
			for( var fldName in values ) {  // a new variable, 'fldName' instead of 'attributeName', so that JSLint stops whining about "Bad for in variable 'attributeName'" (for whatever reason it does that...)
				if( values.hasOwnProperty( fldName ) ) {
					this.set( fldName, values[ fldName ] );
				}
			}
			
		} else {
			// attributeName and newValue provided
			var attribute = this.attributes[ attributeName ];
			if( !attribute ) {
				throw new Error( "Kevlar.Model.set(): An attribute with the attributeName '" + attributeName + "' was not found." );
			}
			
			// Get the current (old) value of the attribute, and its current "getter" value (to provide to the 'change' event as the oldValue)
			var oldValue = this.data[ attributeName ],
			    oldGetterValue = this.get( attributeName );
			
			
			// Allow the Attribute to pre-process the newValue
			newValue = attribute.beforeSet( this, oldValue, newValue );
			
			// If the attribute has a 'set' function defined, call it to convert the data
			if( typeof attribute.set === 'function' ) {
				newValue = attribute.set.call( attribute.scope || this, newValue, this );  // provided the newValue, and the Model instance
				
				// *** Temporary workaround to get the 'change' event to fire on an Attribute whose set() function does not
				// return a new value to set to the underlying data. This will be resolved once dependencies are 
				// automatically resolved in the Attribute's get() function
				if( newValue === undefined ) {
					// This is to make the following block below think that there is already data in for the attribute, and
					// that it has the same value. If we don't have this, the change event will fire twice, the
					// the model will be set as 'dirty', and the old value will be put into the `modifiedData` hash.
					if( !( attributeName in this.data ) ) {
						this.data[ attributeName ] = undefined;
					}
					
					// Fire the events with the value of the Attribute after it has been processed by any Attribute-specific `get()` function.
					newValue = this.get( attributeName );
					
					// Now manually fire the events
					this.fireEvent( 'change:' + attributeName, this, newValue, oldGetterValue );  // model, newValue, oldValue
					this.fireEvent( 'change', this, attributeName, newValue, oldGetterValue );    // model, attributeName, newValue, oldValue
				}
			}
			
			// Allow the Attribute to post-process the newValue
			newValue = attribute.afterSet( this, newValue );
			
			
			// Only change if there is no current value for the attribute, or if newValue is different from the current
			if( !( attributeName in this.data ) || !attribute.valuesAreEqual( oldValue, newValue ) ) {   // let the Attribute itself determine if two values of its datatype are equal
				// Store the attribute's *current* value (not the newValue) into the "modifiedData" attributes hash.
				// This should only happen the first time the attribute is set, so that the attribute can be rolled back even if there are multiple
				// set() calls to change it.
				if( !( attributeName in this.modifiedData ) ) {
					this.modifiedData[ attributeName ] = oldValue;
				}
				this.data[ attributeName ] = newValue;
				this.dirty = true;
				
				
				// Now that we have set the new raw value to the internal `data` hash, we want to fire the events with the value
				// of the Attribute after it has been processed by any Attribute-specific `get()` function.
				newValue = this.get( attributeName );
				
				// If the attribute is the "idAttribute", set the `id` property on the model for compatibility with Backbone's Collection
				if( attributeName === this.idAttribute ) {
					this.id = newValue;
				}
				
				this.fireEvent( 'change:' + attributeName, this, newValue, oldGetterValue );  // model, newValue, oldValue
				this.fireEvent( 'change', this, attributeName, newValue, oldGetterValue );    // model, attributeName, newValue, oldValue
			}
		}
	},
	
	
	/**
	 * Retrieves the value for the attribute given by `attributeName`. If the {@link Kevlar.attribute.Attribute Attribute} has a
	 * {@link Kevlar.attribute.Attribute#get get} function defined, that function will be called, and its return value
	 * will be used as the return of this method.
	 * 
	 * @method get
	 * @param {String} attributeName The name of the Attribute whose value to retieve.
	 * @return {Mixed} The value of the attribute returned by the Attribute's {@link Kevlar.attribute.Attribute#get get} function (if
	 * one exists), or the underlying value of the attribute. Will return undefined if there is no {@link Kevlar.attribute.Attribute#get get}
	 * function, and the value has never been set.  
	 */
	get : function( attributeName ) {
		if( !( attributeName in this.attributes ) ) {
			throw new Error( "Kevlar.Model::get() error: attribute '" + attributeName + "' was not found on the Model." );
		}
		
		var value = this.data[ attributeName ],
		    attribute = this.attributes[ attributeName ];
		
		// If there is a `get` function on the Attribute, run it now to convert the value before it is returned.
		if( typeof attribute.get === 'function' ) {
			value = attribute.get.call( attribute.scope || this, value, this );  // provided the value, and the Model instance
		}
		
		return value;
	},
	
	
	/**
	 * Retrieves the *raw* value for the attribute given by `attributeName`. If the {@link Kevlar.attribute.Attribute Attributes} has a
	 * {@link Kevlar.attribute.Attribute#raw raw} function defined, that function will be called, and its return value will be used
	 * by the return of this method. If not, the underlying data that is currently stored will be returned, bypassing any
	 * {@link Kevlar.attribute.Attribute#get get} function defined on the {@link Kevlar.attribute.Attribute Attribute}.
	 * 
	 * @method raw
	 * @param {String} attributeName The name of the Attribute whose raw value to retieve.
	 * @return {Mixed} The value of the attribute returned by the Attribute's {@link Kevlar.attribute.Attribute#raw raw} function (if
	 * one exists), or the underlying value of the attribute. Will return undefined if there is no {@link Kevlar.attribute.Attribute#raw raw}
	 * function, and the value has never been set.
	 */
	raw : function( attributeName ) {
		if( !( attributeName in this.attributes ) ) {
			throw new Error( "Kevlar.Model::raw() error: attribute '" + attributeName + "' was not found on the Model." );
		}
		
		var value = this.data[ attributeName ],
		    attribute = this.attributes[ attributeName ];
		    
		// If there is a `raw` function on the Attribute, run it now to convert the value before it is returned.
		if( typeof attribute.raw === 'function' ) {
			value = attribute.raw.call( attribute.scope || this, value, this );  // provided the value, and the Model instance
		}
		
		return value;
	},
	
	
	/**
	 * Returns the default value specified for an Attribute.
	 * 
	 * @method getDefault
	 * @param {String} attributeName The attribute name to retrieve the default value for.
	 * @return {Mixed} The default value for the attribute.
	 */
	getDefault : function( attributeName ) {
		return this.attributes[ attributeName ].defaultValue;
	},
	
	
	/**
	 * Determines if the Model has a given attribute (attribute).
	 * 
	 * @method has
	 * @param {String} attributeName The name of the attribute (attribute) name to test for.
	 * @return {Boolean} True if the Model has the given attribute name.
	 */
	has : function( attributeName ) {
		return !!this.attributes[ attributeName ];
	},
	
	
	// --------------------------------
	
	
	// Embedded Model / Collection related functionality
	
	/**
	 * Used internally by the framework, this method subscribes to the change event of the given (child) model, in order to relay
	 * its events through this (parent) model. This supports a form of "event bubbling" for {@link Kevlar.attribute.ModelAttribute#embedded embedded} 
	 * child models, and is called from {@link Kevlar.attribute.ModelAttribute ModelAttribute}. For non-embedded Models (i.e. simply "related"
	 * models), this method is not called.
	 * 
	 * @hide
	 * @method subscribeEmbeddedModel
	 * @param {String} attributeName The name of the Attribute that is subscribing a Model.
	 * @param {Kevlar.Model} childModel
	 */
	subscribeEmbeddedModel : function( attributeName, childModel ) {
		var changeHandler = function( model, attrName, newValue, oldValue, nestedModels ) {  // note: 'nestedModels' arg is needed for the bubbling of deep model/collection events
			this.onEmbeddedModelChange( attributeName, model, attrName, newValue, oldValue, nestedModels );
		};
		
		this.embeddedModelHandlers[ attributeName ] = changeHandler;
		childModel.on( 'change', changeHandler, this );
	},
	
	
	/**
	 * Used internally by the framework, this method unsubscribes the change event from the given (child) model. Used in conjunction with 
	 * {@link #subscribeEmbeddedModel}, when a child model is un-set from its parent model.
	 * 
	 * @hide
	 * @method unsubscribeEmbeddedModel
	 * @param {String} attributeName The name of the Attribute that is unsubscribing a Model.
	 * @param {Kevlar.Model} childModel
	 */
	unsubscribeEmbeddedModel : function( attributeName, childModel ) {
		var changeHandler = this.embeddedModelHandlers[ attributeName ];
		childModel.un( 'change', changeHandler, this );
	},
	
	
	/**
	 * Handler for a change in an embedded model. Relays the embedded model's {@link #change} events through this model.
	 * 
	 * @private
	 * @method onEmbeddedModelChange
	 * @param {String} attributeName The attribute name in *this* model that stores the embedded model.
	 * @param {Kevlar.Model} childModel The embedded child model.
	 * @param {String} childModelAttr The attribute name of the changed attribute in the embedded model. When fired "up the chain"
	 *   from deeply nested models, this will accumulate into a dot-delimited path to the child model. Ex: "parent.intermediate.child".
	 * @param {Mixed} newValue
	 * @param {Mixed} oldValue
	 * @param {Kevlar.Model[]} [nestedModels] An array of the nested models that have fired an event below this Model's
	 *   event. This is a "private" argument, which is only used for this feature.
	 */
	onEmbeddedModelChange : function( attributeName, childModel, childModelAttr, newValue, oldValue, nestedModels ) {
		nestedModels = nestedModels || [ childModel ];
		nestedModels.unshift( this );  // prepend this model to the list
		
				
		var pathToChangedAttr = attributeName + '.' + childModelAttr,
		    pathsToChangedAttr = pathToChangedAttr.split( '.' );   // array of the parts of the full dot-delimited path
		
		// First, an event with the full path
		this.fireEvent( 'change:' + pathToChangedAttr, nestedModels[ nestedModels.length - 1 ], newValue, oldValue );
		
		// Next, fire an event for each of the "paths" leading up to the changed attribute, but not including the attribute itself (we fired an event for that just above).
		// This loop will fire them backwards, from longest path, to shortest.
		// Example of events while looping, if the full path to the changed attr is 'parent.intermediate.child.attr':
		//   - change:parent.intermediate.child  attr = "attr"                     model = child
		//   - change:parent.intermediate        attr = "child.attr"               model = intermediate
		//   - change:parent                     attr = "intermediate.child.attr"  model = parent
		// Note: The 'model' arg that the event is fired with is always the 
		for( var i = pathsToChangedAttr.length - 2; i >= 0; i-- ) {
			var currentPath = pathsToChangedAttr.slice( 0, i + 1 ).join( '.' ),
			    changedAttr = pathsToChangedAttr.slice( i + 1 ).join( '.' ),
			    modelForPath = nestedModels[ i + 1 ];
			
			this.fireEvent( 'change:' + currentPath, modelForPath, changedAttr, newValue, oldValue );
		}
		
		// Now fire the general 'change' event from this model
		this.fireEvent( 'change', this, pathToChangedAttr, newValue, oldValue, nestedModels );          // this model, attributeName, newValue, oldValue, the nestedModels so far for this event from the deep child
	},
	
	
	// --------------------------------
	
	
	/**
	 * Determines if the Model currently has un-committed (i.e. changed) data.
	 * 
	 * @method isDirty
	 * @return {Boolean}
	 */
	isDirty : function() {
		return this.dirty;
	},
	
	
	/**
	 * Determines if any attribute(s) in the model are modified, or if a given attribute has been modified, since the last 
	 * {@link #method-commit} or {@link #method-rollback}.
	 * 
	 * @method isModified
	 * @param {String} [attributeName] Provide this argument to test if a particular attribute has been modified. If this is not 
	 *   provided, the model itself will be checked to see if there are any modified attributes. 
	 * @return {Boolean} True if the attribute has been modified, false otherwise.
	 */
	isModified : function( attributeName ) {
		if( !attributeName ) {
			return !Kevlar.util.Object.isEmpty( this.modifiedData );
		} else {
			return ( attributeName in this.modifiedData );
		}
	},
	
	
	/**
	 * Retrieves the values for all of the attributes in the Model. The Model attributes are retrieved via the {@link #get} method,
	 * to pre-process the data before it is returned in the final hash, unless the `raw` option is set to true,
	 * in which case the Model attributes are retrieved via {@link #raw}. 
	 * 
	 * @methods getData
	 * @param {Object} [options] An object (hash) of options to change the behavior of this method. This object is sent to
	 *   the {@link Kevlar.data.NativeObjectConverter#convert NativeObjectConverter's convert method}, and accepts all of the options
	 *   that the {@link Kevlar.data.NativeObjectConverter#convert} method does. See that method for details.
	 * @return {Object} A hash of the data, where the property names are the keys, and the values are the {@link Kevlar.attribute.Attribute Attribute} values.
	 */
	getData : function( options ) {
		return Kevlar.data.NativeObjectConverter.convert( this, options );
	},
	
	
	/**
	 * Retrieves the values for all of the {@link Kevlar.attribute.Attribute attributes} in the Model whose values have been changed since
	 * the last {@link #method-commit} or {@link #method-rollback}. 
	 * 
	 * The Model attributes are retrieved via the {@link #get} method, to pre-process the data before it is returned in the final hash, 
	 * unless the `raw` option is set to true, in which case the Model attributes are retrieved via {@link #raw}.
	 * 
	 * @method getChanges
	 * @param {Object} [options] An object (hash) of options to change the behavior of this method. This object is sent to
	 *   the {@link Kevlar.data.NativeObjectConverter#convert NativeObjectConverter's convert method}, and accepts all of the options
	 *   that the {@link Kevlar.data.NativeObjectConverter#convert} method does. See that method for details.
	 * @return {Object} A hash of the attributes that have been changed since the last {@link #method-commit} or {@link #method-rollback}.
	 *   The hash's property names are the attribute names, and the hash's values are the new values.
	 */
	getChanges : function( options ) {
		options = options || {};
		
		// Provide specific attribute names to the NativeObjectConverter's convert() method, which are only the
		// names for attributes that have changed
		options.attributeNames = Kevlar.util.Object.keysToArray( this.modifiedData );
		
		return Kevlar.data.NativeObjectConverter.convert( this, options );
	},
	
	
	/**
	 * Commits dirty attributes' data. Data can no longer be reverted after a commit has been performed. Note: When developing with a {@link #persistenceProxy},
	 * this method should normally not need to be called explicitly, as it will be called upon the successful persistence of the Model's data
	 * to the server.
	 * 
	 * @method commit
	 */
	commit : function() {
		this.modifiedData = {};  // reset the modifiedData hash. There is no modified data.
		this.dirty = false;
		
		this.fireEvent( 'commit', this );
	},
	
	
	/**
	 * Rolls back the Model attributes that have been changed since the last commit or rollback.
	 * 
	 * @method rollback
	 */
	rollback : function() {
		// Loop through the modifiedData hash, which holds the *original* values, and set them back to the data hash.
		var modifiedData = this.modifiedData;
		for( var attributeName in modifiedData ) {
			if( modifiedData.hasOwnProperty( attributeName ) ) {
				this.data[ attributeName ] = modifiedData[ attributeName ];
			}
		}
		
		this.modifiedData = {};
		this.dirty = false;
		
		this.fireEvent( 'rollback', this );
	},
	
	
	// --------------------------------
	
	
	/**
	 * @hide
	 * Creates a clone of the Model, by copying its instance data.
	 * 
	 * Note: This is a very very early, alpha version of the method, where the final version will most likely
	 * account for shared nested models, while copying embedded models and other such nested data. Will also handle 
	 * circular dependencies. Do not use just yet.
	 * 
	 * @method clone
	 * @return {Kevlar.Model} The new Model instance, which is a clone of the Model this method was called on.
	 */
	clone : function() {
		var data = Kevlar.util.Object.clone( this.getData() );
		
		// Remove the id, so that it becomes a new model. If this is kept here, a reference to this exact
		// model will be returned instead of a new one, as the framework does not allow duplicate models with
		// the same id.
		delete data[ this.idAttribute ];  
		
		return new this.constructor( data );
	},
	
	
	// --------------------------------
	
	
	/**
	 * Sets the {@link #persistenceProxy} to use to persist the Model's data. Note that this is set
	 * to the *prototype* of the Model, for use with all instances of the Model. Because
	 * of this, it is usually best to define the {@link #persistenceProxy} on the prototype of a Model
	 * subclass.
	 * 
	 * @method setProxy
	 * @param {Kevlar.persistence.Proxy} persistenceProxy
	 */
	setProxy : function( persistenceProxy ) {
		// Proxy's get placed on the prototype, so they are shared between instances
		this.constructor.prototype.persistenceProxy = persistenceProxy;
	},
	
	
	/**
	 * Gets the {@link #persistenceProxy} that is currently configured for this Model. Note that
	 * the same persistenceProxy instance is shared between all instances of the model.
	 * 
	 * @method getPersistenceProxy
	 * @return {Kevlar.persistence.Proxy} The persistenceProxy, or null if there is no persistenceProxy currently set.
	 */
	getPersistenceProxy : function() {
		return this.persistenceProxy;
	},
	
	
	/**
	 * Loads the Model data from the server, using the configured {@link #persistenceProxy}.
	 * 
	 * @method load
	 * @param {Object} [options] An object which may contain the following properties:
	 * @param {Boolean} [options.async=true] True to make the request asynchronous, false to make it synchronous.
	 * @param {Function} [options.success] Function to call if the save is successful.
	 * @param {Function} [options.failure] Function to call if the save fails.
	 * @param {Function} [options.complete] Function to call when the operation is complete, regardless of a success or fail state.
	 * @param {Object} [options.scope=window] The object to call the `success`, `failure`, and `complete` callbacks in.
	 */
	load : function( options ) {
		options = options || {};
		
		// No persistenceProxy, cannot load. Throw an error
		if( !this.persistenceProxy ) {
			throw new Error( "Kevlar.Model::load() error: Cannot load. No persistenceProxy." );
		}
		
		var proxyOptions = {
			async    : ( typeof options.async === 'undefined' ) ? true : options.async,   // defaults to true
			success  : options.success  || Kevlar.emptyFn,
			failure  : options.failure  || Kevlar.emptyFn,
			complete : options.complete || Kevlar.emptyFn,
			scope    : options.scope    || window
		};
		
		// Make a request to update the data on the server
		this.persistenceProxy.read( this, proxyOptions );
	},
	
	
	/**
	 * Persists the Model data to the backend, using the configured {@link #persistenceProxy}. If the request to persist the Model's data is successful,
	 * the Model's data will be {@link #method-commit committed} upon completion.
	 * 
	 * @method save
	 * @param {Object} [options] An object which may contain the following properties:
	 * @param {Boolean} [options.async=true] True to make the request asynchronous, false to make it synchronous.
	 * @param {Function} [options.success] Function to call if the save is successful.
	 * @param {Function} [options.error] Function to call if the save fails.
	 * @param {Function} [options.complete] Function to call when the operation is complete, regardless of a success or fail state.
	 * @param {Object} [options.scope=window] The object to call the `success`, `error`, and `complete` callbacks in. This may also
	 *   be provided as `context` if you prefer.
	 */
	save : function( options ) {
		options = options || {};
		var scope = options.scope || options.context || window;
		
		// No persistenceProxy, cannot save. Throw an error
		if( !this.persistenceProxy ) {
			throw new Error( "Kevlar.Model::save() error: Cannot save. No persistenceProxy." );
		}
		
		// Store a "snapshot" of the data that is being persisted. This is used to compare against the Model's current data at the time of when the persistence operation 
		// completes. Anything that does not match this persisted snapshot data must have been updated while the persistence operation was in progress, and the Model must 
		// be marked as dirty for those attributes after its commit() runs. This is a bit roundabout that a commit() operation runs when the persistence operation is complete
		// and then data is manually modified, but this is also the correct time to run the commit() operation, as we still want to see the changes if the request fails. 
		// So, if a persistence request fails, we should have all of the data still marked as dirty, both the data that was to be persisted, and any new data that was set 
		// while the persistence operation was being attempted.
		var persistedData = Kevlar.util.Object.clone( this.getData() );
		
		var successCallback = function() {
			// The request to persist the data was successful, commit the Model
			this.commit();
			
			// Loop over the persisted snapshot data, and see if any Model attributes were updated while the persistence request was taking place.
			// If so, those attributes should be marked as modified, with the snapshot data used as the "originals". See the note above where persistedData was set. 
			var currentData = this.getData();
			for( var attributeName in persistedData ) {
				if( persistedData.hasOwnProperty( attributeName ) && !Kevlar.util.Object.isEqual( persistedData[ attributeName ], currentData[ attributeName ] ) ) {
					this.modifiedData[ attributeName ] = persistedData[ attributeName ];   // set the last persisted value on to the "modifiedData" object. Note: "modifiedData" holds *original* values, so that the "data" object can hold the latest values. It is how we know an attribute is modified as well.
					this.dirty = true;
				}
			}
			
			
			if( typeof options.success === 'function' ) {
				options.success.call( scope );
			}
		};
		
		var errorCallback = function() {
			if( typeof options.error === 'function' ) {
				options.error.call( scope );
			}
		};
		
		var completeCallback = function() {
			if( typeof options.complete === 'function' ) {
				options.complete.call( scope );
			}
		};
		
		var proxyOptions = {
			async    : ( typeof options.async === 'undefined' ) ? true : options.async,   // defaults to true
			success  : successCallback,
			error    : errorCallback,
			complete : completeCallback,
			scope    : this
		};
		
		// Make a request to create or update the data on the server
		if( typeof this.getId() === 'undefined' ) {
			this.persistenceProxy.create( this, proxyOptions );
		} else {
			this.persistenceProxy.update( this, proxyOptions );
		}
	},
	
	
	/**
	 * Destroys the Model on the backend, using the configured {@link #persistenceProxy}.
	 * 
	 * @method destroy
	 * @param {Object} [options] An object which may contain the following properties:
	 * @param {Boolean} [options.async=true] True to make the request asynchronous, false to make it synchronous.
	 * @param {Function} [options.success] Function to call if the destroy is successful.
	 * @param {Function} [options.error] Function to call if the destroy fails.
	 * @param {Function} [options.complete] Function to call when the operation is complete, regardless of a success or fail state.
	 * @param {Object} [options.scope=window] The object to call the `success`, `error`, and `complete` callbacks in. This may also
	 *   be provided as `context` if you prefer.
	 */
	destroy : function( options ) {
		options = options || {};
		var scope = options.scope || options.context || window;
		
		// No persistenceProxy, cannot destroy. Throw an error
		if( !this.persistenceProxy ) {
			throw new Error( "Kevlar.Model::destroy() error: Cannot destroy. No persistenceProxy." );
		}
		
		var successCallback = function() {
			this.fireEvent( 'destroy', this );
			
			if( typeof options.success === 'function' ) {
				options.success.call( scope );
			}
		};
		var errorCallback = function() {
			if( typeof options.error === 'function' ) {
				options.error.call( scope );
			}
		};
		var completeCallback = function() {
			if( typeof options.complete === 'function' ) {
				options.complete.call( scope );
			}
		};
		
		var proxyOptions = {
			async    : ( typeof options.async === 'undefined' ) ? true : options.async,   // defaults to true
			success  : successCallback,
			error    : errorCallback,
			complete : completeCallback,
			scope    : this
		};
		
		// Make a request to destroy the data on the server
		this.persistenceProxy.destroy( this, proxyOptions );
	}
	
	
} );


/**
 * Alias of {@link #load}. See {@link #load} for description and arguments.
 * 
 * @method fetch
 */
Kevlar.Model.prototype.fetch = Kevlar.Model.prototype.load;


/**
 * Alias of {@link #getData}, which is currently just for compatibility with 
 * Backbone's Collection. Do not use. Use {@link #getData} instead.
 * 
 * @method toJSON
 */
Kevlar.Model.prototype.toJSON = Kevlar.Model.prototype.getData;


/**
 * For compatibility with Backbone's Collection, when it is called from Collection's `_onModelEvent()`
 * method. `_onModelEvent()` asks for the previous `id` of the Model when the id attribute changes,
 * such as when a Model is created on the server. This method simply returns undefined for this purpose,
 * but if more compatibility is needed, it could return the original data for a given attribute (which is
 * a little different than Backbone's notion of "previous" data, which is the previous data from before any
 * current 'change' event).
 * 
 * @method previous
 * @param {String} attributeName
 */
Kevlar.Model.prototype.previous = function( attributeName ) {
	return undefined;
};

/**
 * @private
 * @class Kevlar.ModelCache
 * @singleton
 * 
 * Singleton class which caches models by their type (subclass type), and id. This is used
 * to retrieve models, and not duplicate them when instantiating the same model type with the
 * same instance id. 
 * 
 * This is a class used internally by Kevlar, and should not be used directly.
 */
/*global Kevlar */
Kevlar.ModelCache = {
	
	/**
	 * The hashmap of model references stored in the cache. This hashmap is a two-level hashmap, first keyed by the
	 * {@link Kevlar.Model Model's} assigned `__Kevlar_modelTypeId`, and then its instance id.
	 * 
	 * @private
	 * @property {Object} models
	 */
	models : {},
	
	
	/**
	 * Returns a Model that is in the cache with the same model type (model subclass) and instance id, if one exists
	 * that matches the type of the provided `model`, and the provided instance `id`. If a Model does not already exist, 
	 * the provided `model` is simply returned.
	 * 
	 * @method get
	 * @param {Kevlar.Model} model
	 * @param {String} [id]
	 * @return {Kevlar.Model}
	 */
	get : function( model, id ) {
		var modelClass = model.constructor,
		    modelTypeId = modelClass.__Kevlar_modelTypeId,  // the current modelTypeId, defined when the Model is extended
		    cachedModel;
		
		// If there is not a cache for this modelTypeId, create one now
		if( !this.models[ modelTypeId ] ) {
			this.models[ modelTypeId ] = {};
		}
		
		// If the model has an id provided with it, pull the cached model with that id (if it exists), or otherwise cache it
		if( typeof id !== 'undefined' ) {
			cachedModel = this.models[ modelTypeId ][ id ];
			if( !cachedModel ) {
				this.models[ modelTypeId ][ id ] = model;
			}
		}
		
		return cachedModel || model;
	}

};

/**
 * @class Kevlar.persistence.RestProxy
 * @extends Kevlar.persistence.Proxy
 * 
 * RestProxy is responsible for performing CRUD operations in a RESTful manner for a given Model on the server.
 * 
 * @constructor Creates a new RestProxy instance.
 * @param {Object} config The configuration options for this class, specified in an object (hash).
 */
/*global window, jQuery, Kevlar */
Kevlar.persistence.RestProxy = Kevlar.extend( Kevlar.persistence.Proxy, {
	
	/**
	 * @cfg {String} urlRoot
	 * The url to use in a RESTful manner to perform CRUD operations. Ex: `/tasks`.
	 * 
	 * The {@link Kevlar.Model#idAttribute id} of the {@link Kevlar.Model} being read/updated/deleted
	 * will automatically be appended to this url. Ex: `/tasks/12`
	 */
	urlRoot : "",
	
	/**
	 * @cfg {Boolean} appendId
	 * True to automatically append the ID of the Model to the {@link #urlRoot} when
	 * performing 'read', 'update', and 'delete' actions. 
	 */
	appendId: true,
	
	/**
	 * @cfg {Boolean} incremental
	 * True to have the RestProxy only provide data that has changed to the server when
	 * updating a model. By using this, it isn't exactly following REST per se, but can
	 * optimize requests by only providing a subset of the full model data. Only enable
	 * this if your server supports this.
	*/
	incremental : false,
	
	/**
	 * @cfg {String} rootProperty
	 * If the server requires the data to be wrapped in a property of its own, use this config
	 * to specify it. For example, if PUT'ing a Task's data needs to look like this, use this config:
	 * 
	 *     {
	 *         "task" : {
	 *             "text" : "Do Something",
	 *             "isDone" : false
	 *         }
	 *     }
	 * 
	 * This config should be set to "task" in this case.
	 */
	rootProperty : "",
	
	/**
	 * @cfg {Object} actionMethods
	 * A mapping of the HTTP method to use for each action. This may be overridden for custom
	 * server implementations.
	 */
	actionMethods : {
		create  : 'POST',
		read    : 'GET',
		update  : 'PUT',
		destroy : 'DELETE'
	},
	
	/**
	 * @private
	 * @property {Function} ajax
	 * A reference to the AJAX function to use for persistence. This is normally left as jQuery.ajax,
	 * but is changed for the unit tests.
	 */
	ajax : jQuery.ajax,
	
	
	
	/**
	 * Accessor to set the {@link #rootProperty} after instantiation.
	 * 
	 * @method setRootProperty
	 * @param {String} rootProperty The new {@link #rootProperty} value. This can be set to an empty string 
	 *   to remove the {@link #rootProperty}.
	 */
	setRootProperty : function( rootProperty ) {
		this.rootProperty = rootProperty;
	},
	
	
	/**
	 * Creates the Model on the server. Any response data that is provided from the request is
	 * then {@link Kevlar.Model#set} to the Model.
	 * 
	 * @method create
	 * @param {Kevlar.Model} The Model instance to create on the server.
	 * @param {Object} [options] An object which may contain the following properties:
	 * @param {Boolean} [options.async=true] True to make the request asynchronous, false to make it synchronous.
	 * @param {Function} [options.success] Function to call if the delete is successful.
	 * @param {Function} [options.error] Function to call if the delete fails.
	 * @param {Function} [options.complete] Function to call regardless of if the delete is successful or fails.
	 * @param {Object} [options.scope=window] The object to call the `success`, `error`, and `complete` callbacks in.
	 * @return {jqXHR} The jQuery XMLHttpRequest superset object for the request.
	 */
	create : function( model, options ) {
		options = options || {};
		
		// Set the data to persist
		var dataToPersist = model.getData( { persistedOnly: true, raw: true } );
				
		// Handle needing a different "root" wrapper object for the data
		if( this.rootProperty ) {
			var dataWrap = {};
			dataWrap[ this.rootProperty ] = dataToPersist;
			dataToPersist = dataWrap;
		}
		
		
		var successCallback = function( data ) {
			if( data ) {
				model.set( data );
				model.commit();
			}
			
			if( typeof options.success === 'function' ) {
				options.success.call( options.scope || window );
			}
		};
		
		return this.ajax( {
			async    : ( typeof options.async === 'undefined' ) ? true : options.async,  // async defaults to true.
			
			url      : this.buildUrl( model, 'create' ),
			type     : this.getMethod( 'create' ),
			dataType : 'json',
			data     : JSON.stringify( dataToPersist ),
			contentType : 'application/json',
			
			success  : successCallback,  // note: currently called in the scope of options.scope
			error    : options.error    || Kevlar.emptyFn,
			complete : options.complete || Kevlar.emptyFn,
			context  : options.scope    || window
		} );
	},
	
	
	/**
	 * Reads the Model from the server.
	 * 
	 * @method read
	 * @param {Kevlar.Model} The Model instance to read from the server.
	 * @param {Object} [options] An object which may contain the following properties:
	 * @param {Boolean} [options.async=true] True to make the request asynchronous, false to make it synchronous.
	 * @param {Function} [options.success] Function to call if the delete is successful.
	 * @param {Function} [options.error] Function to call if the delete fails.
	 * @param {Function} [options.complete] Function to call regardless of if the delete is successful or fails.
	 * @param {Object} [options.scope=window] The object to call the `success`, `error`, and `complete` callbacks in.
	 * @return {jqXHR} The jQuery XMLHttpRequest superset object for the request.
	 */
	read : function( model, options ) {
		options = options || {};
		
		var successCallback = function( data ) {
			model.set( data );
			model.commit();
			
			if( typeof options.success === 'function' ) {
				options.success.call( options.scope || window );
			}
		};
		
		return this.ajax( {
			async    : ( typeof options.async === 'undefined' ) ? true : options.async,  // async defaults to true.
			
			url      : this.buildUrl( model, 'read' ),
			type     : this.getMethod( 'read' ),
			dataType : 'json',
			
			success  : successCallback,
			error    : options.error    || Kevlar.emptyFn,
			complete : options.complete || Kevlar.emptyFn,
			context  : options.scope    || window
		} );
	},
	
	
	/**
	 * Updates the given Model on the server.  This method uses "incremental" updates, in which only the changed attributes of the `model`
	 * are persisted.
	 * 
	 * @method update
	 * @param {Kevlar.Model} model The model to persist to the server. 
	 * @param {Object} [options] An object which may contain the following properties:
	 * @param {Boolean} [options.async=true] True to make the request asynchronous, false to make it synchronous.
	 * @param {Function} [options.success] Function to call if the update is successful.
	 * @param {Function} [options.error] Function to call if the update fails.
	 * @param {Function} [options.complete] Function to call regardless of if the update is successful or fails.
	 * @param {Object} [options.scope=window] The object to call the `success`, `error`, and `complete` callbacks in. 
	 *   This may also be provided as `context` if you prefer.
	 * @return {jqXHR} The jQuery XMLHttpRequest superset object for the request, *or `null` if no request is made
	 *   because the model contained no changes*.
	 */
	update : function( model, options ) {
		options = options || {};
		var scope = options.scope || options.context || window;
		
		var changedData = model.getChanges( { persistedOnly: true, raw: true } );
		
		// Short Circuit: If there is no changed data in any of the attributes that are to be persisted, there is no need to make a 
		// request. Run the success callback and return out.
		if( Kevlar.util.Object.isEmpty( changedData ) ) {
			if( typeof options.success === 'function' ) {
				options.success.call( scope );
			}
			if( typeof options.complete === 'function' ) {
				options.complete.call( scope );
			}
			return null;
		}
		
		
		// Set the data to persist, based on if the persistence proxy is set to do incremental updates or not
		var dataToPersist;
		if( this.incremental ) {
			dataToPersist = changedData;   // uses incremental updates, we can just send it the changes
		} else {
			dataToPersist = model.getData( { persistedOnly: true, raw: true } );  // non-incremental updates, provide all persisted data
		}
		
		
		// Handle needing a different "root" wrapper object for the data
		if( this.rootProperty ) {
			var dataWrap = {};
			dataWrap[ this.rootProperty ] = dataToPersist;
			dataToPersist = dataWrap;
		}
		
		
		// Finally, persist to the server
		return this.ajax( {
			async    : ( typeof options.async === 'undefined' ) ? true : options.async,  // async defaults to true.
			
			url      : this.buildUrl( model, 'update' ),
			type     : this.getMethod( 'update' ),
			dataType : 'json',
			data     : JSON.stringify( dataToPersist ),
			contentType : 'application/json',
			
			success  : options.success  || Kevlar.emptyFn,
			error    : options.error    || Kevlar.emptyFn,
			complete : options.complete || Kevlar.emptyFn,
			context  : scope
		} );
	},
	
	
	/**
	 * Destroys (deletes) the Model on the server.
	 * 
	 * Note that this method is not named "delete" as "delete" is a JavaScript reserved word.
	 * 
	 * @method destroy
	 * @param {Kevlar.Model} The Model instance to delete on the server.
	 * @param {Object} [options] An object which may contain the following properties:
	 * @param {Boolean} [options.async=true] True to make the request asynchronous, false to make it synchronous.
	 * @param {Function} [options.success] Function to call if the delete is successful.
	 * @param {Function} [options.error] Function to call if the delete fails.
	 * @param {Function} [options.complete] Function to call regardless of if the delete is successful or fails.
	 * @param {Object} [options.scope=window] The object to call the `success`, `error`, and `complete` callbacks in.
	 * @return {jqXHR} The jQuery XMLHttpRequest superset object for the request.
	 */
	destroy : function( model, options ) {
		options = options || {};
		
		return this.ajax( {
			async    : ( typeof options.async === 'undefined' ) ? true : options.async,  // async defaults to true.
			
			url      : this.buildUrl( model, 'destroy' ),
			type     : this.getMethod( 'destroy' ),
			
			success  : options.success  || Kevlar.emptyFn,
			error    : options.error    || Kevlar.emptyFn,
			complete : options.complete || Kevlar.emptyFn,
			context  : options.scope    || window
		} );
	},
	
	
	// -------------------
	
	
	/**
	 * Builds the URL to use to do CRUD operations.
	 * 
	 * @protected
	 * @method buildUrl
	 * @param {Kevlar.Model} model The model that a url is being built for.
	 * @param {String} [action] The action being taken. This will be one of: 'create', 'read', 'update', or 'destroy'.
	 *   At this time, this parameter is not used by the buildUrl method, but can be used by subclasses of RestProxy.
	 * @return {String} The url to use.
	 */
	buildUrl : function( model, action ) {
		var url = this.urlRoot;
		
		// And now, use the model's ID to set the url.
		if( this.appendId ) {
			if( !url.match( /\/$/ ) ) {
				url += '/';
			}
			
			url += encodeURIComponent( model.getId() );
		}
		
		return url;
	},
	
	
	/**
	 * Retrieves the HTTP method that should be used for a given action. This is, by default, done via 
	 * a lookup to the {@link #actionMethods} config object.
	 * 
	 * @protected
	 * @method getMethod
	 * @param {String} action The action that is being taken. Should be 'create', 'read', 'update', or 'destroy'.
	 * @return {String} The HTTP method that should be used.
	 */
	getMethod : function( action ) {
		return this.actionMethods[ action ];
	}
	
} );

// Register the persistence proxy so that it can be created by an object literal with a `type` property
Kevlar.persistence.Proxy.register( 'rest', Kevlar.persistence.RestProxy );

/**
 * @class Kevlar.util.DelayedTask
 *
 * The DelayedTask class provides a convenient way to "buffer" the execution of a method,
 * performing setTimeout where a new timeout cancels the old timeout. When called, the
 * task will wait the specified time period before executing. If during that time period,
 * the task is called again, the original call will be cancelled. This continues so that
 * the function is only called a single time for each iteration.
 * 
 * This method is especially useful for things like detecting whether a user has finished
 * typing in a text field. An example would be performing validation on a keypress. You can
 * use this class to buffer the keypress events for a certain number of milliseconds, and
 * perform only if they stop for that amount of time.  Usage:
 * 
 *     var task = new Kevlar.util.DelayedTask( function() {
 *         alert( document.getElementById( 'myInputField' ).value.length );
 *     } );
 *     
 *     // Wait 500ms before calling our function. If the user presses another key 
 *     // during that 500ms, it will be cancelled and we'll wait another 500ms.
 *     document.getElementById( 'myInputField' ).onkeypress = function() {
 *         task.delay( 500 ); 
 *     } );
 *     
 * Note that we are using a DelayedTask here to illustrate a point. The configuration
 * option `buffer` for {@link Kevlar.util.Observable#addListener addListener/on} will
 * also setup a delayed task for you to buffer events.
 *  
 * @constructor The parameters to this constructor serve as defaults and are not required.
 * @param {Function} fn (optional) The default function to call.
 * @param {Object} scope (optional) The default scope (The `this` reference) in which the
 *   function is called. If not specified, `this` will refer to the browser window.
 * @param {Array} args (optional) The default Array of arguments.
 */
/*global Kevlar */
Kevlar.util.DelayedTask = function(fn, scope, args){
	var me = this,
	    id,
	    call = function(){
	        clearInterval(id);
	        id = null;
	        fn.apply(scope, args || []);
		};
		
	/**
	 * Cancels any pending timeout and queues a new one
	 * @param {Number} delay The milliseconds to delay
	 * @param {Function} newFn (optional) Overrides function passed to constructor
	 * @param {Object} newScope (optional) Overrides scope passed to constructor. Remember that if no scope
	 * is specified, <code>this</code> will refer to the browser window.
	 * @param {Array} newArgs (optional) Overrides args passed to constructor
	 */
	me.delay = function(delay, newFn, newScope, newArgs){
		me.cancel();
		fn = newFn || fn;
		scope = newScope || scope;
		args = newArgs || args;
		id = setInterval(call, delay);
	};

	/**
	 * Cancel the last queued timeout
	 */
	me.cancel = function(){
		if(id){
			clearInterval(id);
			id = null;
		}
	};
	
	/**
	 * Determines if there is currently a pending timeout
	 */
	me.isPending = function() {
		return !!id;
	};
	
};

/**
 * @class Kevlar.util.Object
 * @singleton
 * 
 * Utility class for methods relating to Object functionality.
 */
/*global Kevlar */
/*jslint forin:true */
Kevlar.util.Object = {
	
	/**
	 * Clones an object.  Will only clone regular objects and arrays, and not objects created from a constructor
	 * function (unless the constructor function takes no arguments).
	 * 
	 * @method clone
	 * @param {Object} obj
	 * @param {Boolean} [deep=true] True to make a deep (recursive) copy. Set to false if only a shallow copy is desired.
	 * @return {Object} The cloned object.
	 */
	clone : function( obj, deep ) {
		// 'deep' argument missing, assume true
		if( typeof deep === 'undefined' ) {
			deep = true;
		}
		
		// Non objects aren't passed by reference, so just send it back.
		if( typeof obj !== 'object' || obj === null ) {
			return obj;
		}
		
		// If the type is one of the built in classes that has a copy constructor, use that
		switch( obj.constructor ) {
			case Date : case RegExp : case String : case Number : case Boolean :
				return new obj.constructor( obj );
		}
		
		var c = new obj.constructor(); 
		
		// copy properties owned by the object (do not copy prototype properties)
		for( var p in obj ) {
			if( obj.hasOwnProperty( p ) ) {
				c[p] = deep ? Kevlar.util.Object.clone( obj[p], true ) : obj[p];  // note: no 'this' reference (as in this.clone()), for friendly out of scope calls
			}
		}
		
		return c;
	},
	
	
	
	
	/** 
	 * Tests if `a` and `b` are equal.
	 * 
	 * @method isEqual
	 * @param {Object} a
	 * @param {Object} b
	 * @param {Boolean} [deep=true] If true, will do a deep compare of objects/arrays. Set to false for a shallow compare.
	 * @return {Boolean}
	 */
	isEqual: function( a, b, deep ) {
		if( typeof deep === 'undefined' ) {
			deep = true;
		}
		
		if( typeof a !== typeof b ) { return false; }
		
		if( typeof a !== 'object' ) {
			// simple types
			if( a !== b ) { return false; }
			
		} else {
			// Double equals on a and b == null, but strict comparison on the actual comparison of the falsy's
			if( a == null || b == null ) { return a === b; }
			
			// Arrays have to be handled separately... Otherwise {} could be considered the same as []
			if( Kevlar.isArray( a ) !== Kevlar.isArray( b ) ) {
				return false;
			}
			
			var className = Object.prototype.toString.call( a );
			if( className != Object.prototype.toString.call( b ) ) { return false; }
			switch( className ) {
				case '[object String]' :
					return a === String( b );
					
				case '[object Number]' :
					return a !== +a ? b !== +b : (a === 0 ? 1 / a === 1 / b : a === +b);
					
				case '[object Date]' : 
				case '[object Boolean]' :
					return +a === +b;
					
				case '[object RegExp]' :
					return a.source === b.source &&
					       a.global === b.global &&
					       a.multiline === b.multiline &&
					       a.ignoreCase === b.ignoreCase;
			}
			
			
			// Make sure there are the same number of keys in each object
			var objLength = Kevlar.util.Object.length;  // no 'this' reference for friendly out of scope calls
			if( objLength( a ) !== objLength( b ) ) { return false; }
			
			for( var p in a ) {
				if(typeof(a[p]) !== typeof(b[p])) { return false; }
				if((a[p]===null) !== (b[p]===null)) { return false; }
				switch (typeof(a[p])) {
					case 'undefined':
						if (typeof(b[p]) != 'undefined') { return false; }
						break;
					case 'object':
						if( a[p]!==null && b[p]!==null && ( a[p].constructor.toString() !== b[p].constructor.toString() || ( deep ? !Kevlar.util.Object.isEqual(a[p], b[p] ) : false ) ) ) {  // NOTE: full call to Kevlar.util.Object.isEqual (instead of this.isEqual) to allow for friendly out-of-scope calls 
							return false;
						}
						break;
					case 'function':
						if(a[p].toString() != b[p].toString()) { return false; }
						break;
					default:
						if (a[p] !== b[p]) {
							return false;
						}
				}
			}
		}
		return true;
	},
	
	
	/**
	 * Returns the number of properties that belong to a given object. Does not include
	 * the number of properties on the object's prototype.
	 * 
	 * @method length
	 * @param {Object} obj
	 * @return {Number}
	 */
	length: function( obj ) {
		var result = 0;
		for( var item in obj ) {
			if( obj.hasOwnProperty( item ) ) {
				result++;
			}
		}
		return result;
	},
	
	
	
	/**
	 * Tests if an object is empty (i.e. has no "owned" properties). Properties
	 * on the object's prototype will not be included in the check.
	 * 
	 * @method isEmpty
	 * @param {Object} obj
	 * @return {Boolean}
	 */
	isEmpty : function( obj ) {
		for( var i in obj ) {
			if( obj.hasOwnProperty( i ) ) {
				return false;
			}
		}
		return true;
	},
	
	
	/**
	 * Takes each of the keys (property names) of an object, and puts them into an array.
	 * 
	 * @method keysToArray
	 * @param {Object} obj
	 * @return {String[]} An array of the key (property) names.
	 */
	keysToArray : function( obj ) {
		var arr = [],
		    key;
		    
		for( key in obj ) {
			if( obj.hasOwnProperty( key ) ) {
				arr.push( key );
			}
		}
		return arr;
	}
	
};
<|MERGE_RESOLUTION|>--- conflicted
+++ resolved
@@ -2663,11 +2663,7 @@
 			    attributeObj,   // for holding each of the attributeDefs, one at a time
 			    i, len;
 			
-<<<<<<< HEAD
-			// Grab the 'attributes' or 'addAttributes' from the new subclass's prototype. If neither of these are present,
-=======
 			// Grab the 'attributes' or 'addAttributes' property from the new subclass's prototype. If neither of these are present,
->>>>>>> e8d1814f
 			// will use the empty array instead.
 			if( classPrototype.hasOwnProperty( 'attributes' ) ) {
 				attributeDefs = classPrototype.attributes;
@@ -2679,43 +2675,17 @@
 			for( i = 0, len = attributeDefs.length; i < len; i++ ) {
 				attributeObj = attributeDefs[ i ];
 				
-<<<<<<< HEAD
-				// Normalize to a Kevlar.Attribute configuration object if it is a string
-=======
 				// Normalize to a Kevlar.attribute.Attribute configuration object if it is a string
->>>>>>> e8d1814f
 				if( typeof attributeObj === 'string' ) {
 					attributeObj = { name: attributeObj };
 				}
 				
-<<<<<<< HEAD
-				var attribute = newModelClass.createAttribute( attributeObj );
-=======
 				// Create the actual Attribute instance
 				var attribute = Kevlar.attribute.Attribute.create( attributeObj );
->>>>>>> e8d1814f
 				newAttributes[ attribute.getName() ] = attribute;
 			}
 			
 			newModelClass.prototype.attributes = Kevlar.apply( {}, newAttributes, superclassAttributes );  // newAttributes take precedence; superclassAttributes are used in the case that a newAttribute doesn't exist for a given attributeName
-<<<<<<< HEAD
-		},
-		
-	
-		/**
-		 * Factory method which by default creates a {@link Kevlar.Attribute}, but may be overridden by subclasses
-		 * to create different {@link Kevlar.Attribute} subclasses. 
-		 * 
-		 * @static
-		 * @method createAttribute
-		 * @param {Object} attributeObj The attribute object provided on the prototype. If it was a string, it will have been
-		 *   normalized to the object `{ name: attributeName }`.
-		 * @return {Kevlar.Attribute}
-		 */
-		createAttribute : function( attributeObj ) {
-			return new Kevlar.Attribute( attributeObj );
-=======
->>>>>>> e8d1814f
 		}
 	},
 	
