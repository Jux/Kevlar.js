--- conflicted
+++ resolved
@@ -1120,7 +1120,6 @@
 	
 	
 	items : [
-<<<<<<< HEAD
 		{
 			/*
 			 * Test the onClassExtended static method 
@@ -1280,169 +1279,6 @@
 	
 	
 	
-=======
->>>>>>> e8d1814f
-		{
-			/*
-			 * Test the onClassExtended static method 
-			 */
-			name : "Test the onClassExtended static method",
-			
-								
-			"After extending model, the subclass should have a unique __Kevlar_modelTypeId property" : function() {
-				var Model = Kevlar.Model.extend( {} );
-				
-				Y.Assert.isNumber( Model.__Kevlar_modelTypeId, "The Model should now have a static __Kevlar_modelTypeId property that is a number" );
-			},
-			
-<<<<<<< HEAD
-=======
-			
-			// ------------------------
-			
-			// Test Attributes Inheritance
-			
-			
-			"Attributes should inherit from a Model subclass's superclass when the subclass defines no attributes of its own" : function() {
-				var Model = Kevlar.Model.extend( {
-					attributes : [ 'field1' ]
-				} );
-				var SubClassModel = Model.extend( {} );
-				
-				var attributes = (new SubClassModel()).attributes;
-				Y.Assert.areSame( 1, Kevlar.util.Object.length( attributes ), "There should be exactly 1 attribute" );
-				Y.ObjectAssert.hasKey( 'field1', attributes, "field1 should exist as the attribute" );
-			},
-			
-			
-			"Attributes should inherit from a Model subclass's superclass when the subclass does define attributes of its own" : function() {
-				// Reference the base class, and create a subclass
-				var Model = Kevlar.Model.extend( {} );
-				var SubClassModel = Model.extend( {
-					addAttributes : [ 'a', 'b' ]
-				} );
-				
-				var attributes = (new SubClassModel()).attributes;
-				Y.Assert.areSame( 2, Kevlar.util.Object.length( attributes ), "There should be exactly 2 attributes" );
-				Y.ObjectAssert.hasKey( 'a', attributes, "SubClassModel should have the 'a' attribute defined in its final 'attributes' hash." );
-				Y.ObjectAssert.hasKey( 'b', attributes, "SubClassModel should have the 'b' attribute defined in its final 'attributes' hash." );
-			},
-			
-			
-			"Attributes should inherit from a Model subclass's superclass, and its superclass as well (i.e. more than one level up)" : function() {
-				// Reference the base class, and create two subclasses
-				var Model = Kevlar.Model.extend( {} );
-				var SubClassModel = Kevlar.extend( Model, {
-					addAttributes : [ 'a', 'b' ]
-				} );
-				var SubSubClassModel = Kevlar.extend( SubClassModel, {
-					addAttributes : [ 'c', 'd', 'e' ]
-				} );
-				
-				var attributes = (new SubSubClassModel()).attributes;
-				Y.Assert.areSame( 5, Kevlar.util.Object.length( attributes ), "There should be exactly 5 attributes" );
-				Y.ObjectAssert.hasKey( 'a', attributes, "SubSubClassModel should have the 'a' attribute defined in its final 'attributes' hash." );
-				Y.ObjectAssert.hasKey( 'b', attributes, "SubSubClassModel should have the 'b' attribute defined in its final 'attributes' hash." );
-				Y.ObjectAssert.hasKey( 'c', attributes, "SubSubClassModel should have the 'c' attribute defined in its final 'attributes' hash." );
-				Y.ObjectAssert.hasKey( 'd', attributes, "SubSubClassModel should have the 'd' attribute defined in its final 'attributes' hash." );
-				Y.ObjectAssert.hasKey( 'e', attributes, "SubSubClassModel should have the 'e' attribute defined in its final 'attributes' hash." );
-			},
-			
-			
-			"Attributes should inherit from a Model subclass's superclass, and all of its superclasses (i.e. more than two levels up)" : function() {
-				// Reference the base class, and create two subclasses
-				var Model = Kevlar.Model.extend( {} );
-				var SubClassModel = Kevlar.extend( Model, {
-					addAttributes : [ 'a', 'b' ]
-				} );
-				var SubSubClassModel = Kevlar.extend( SubClassModel, {
-					addAttributes : [ 'c', 'd', 'e' ]
-				} );
-				var SubSubSubClassModel = Kevlar.extend( SubSubClassModel, {
-					addAttributes : [ 'f' ]
-				} );
-				
-				var attributes = (new SubSubSubClassModel()).attributes;
-				Y.Assert.areSame( 6, Kevlar.util.Object.length( attributes ), "There should be exactly 6 attributes" );
-				Y.ObjectAssert.hasKey( 'a', attributes, "SubSubSubClassModel should have the 'a' attribute defined in its final 'attributes' hash." );
-				Y.ObjectAssert.hasKey( 'b', attributes, "SubSubSubClassModel should have the 'b' attribute defined in its final 'attributes' hash." );
-				Y.ObjectAssert.hasKey( 'c', attributes, "SubSubSubClassModel should have the 'c' attribute defined in its final 'attributes' hash." );
-				Y.ObjectAssert.hasKey( 'd', attributes, "SubSubSubClassModel should have the 'd' attribute defined in its final 'attributes' hash." );
-				Y.ObjectAssert.hasKey( 'e', attributes, "SubSubSubClassModel should have the 'e' attribute defined in its final 'attributes' hash." );
-				Y.ObjectAssert.hasKey( 'f', attributes, "SubSubSubClassModel should have the 'f' attribute defined in its final 'attributes' hash." );
-			},
-			
-			
-			"Attribute definitions defined in a subclass should take precedence over attribute definitions in a superclass" : function() {
-				var Model = Kevlar.Model.extend( {} );
-				var SubClassModel = Kevlar.extend( Model, {
-					addAttributes : [ { name : 'a', defaultValue: 1 } ]
-				} );
-				var SubSubClassModel = Kevlar.extend( SubClassModel, {
-					addAttributes : [ { name : 'a', defaultValue: 2 }, 'b' ]
-				} );
-				
-				var attributes = (new SubSubClassModel()).attributes;
-				Y.Assert.areSame( 2, Kevlar.util.Object.length( attributes ), "There should be exactly 2 attributes" );
-				Y.ObjectAssert.hasKey( 'a', attributes, "SubSubSubClassModel should have the 'a' attribute defined in its final 'attributes' hash." );
-				Y.ObjectAssert.hasKey( 'b', attributes, "SubSubSubClassModel should have the 'b' attribute defined in its final 'attributes' hash." );
-				
-				// Check that the default value of the Attribute 'a' is 2, not 1 (as the Attribute in the subclass should have overridden its superclass Attribute)
-				Y.Assert.areSame( 2, attributes.a.defaultValue, "The attribute in the subclass should have overridden its superclass" ); 
-			},
-			
-			
-			"A subclass that doesn't define any attributes should inherit all of them from its superclass(es)" : function() {
-				// Reference the base class, and create two subclasses
-				var Model = Kevlar.Model.extend( {} );
-				var SubClassModel = Kevlar.extend( Model, {
-					addAttributes : [ 'a', 'b' ]
-				} );
-				var SubSubClassModel = Kevlar.extend( SubClassModel, {} );
-				
-				var attributes = (new SubSubClassModel()).attributes;
-				Y.Assert.areSame( 2, Kevlar.util.Object.length( attributes ), "There should be exactly 2 attributes" );
-				Y.ObjectAssert.hasKey( 'a', attributes, "SubSubClassModel should have the 'a' attribute defined in its final 'attributes' hash." );
-				Y.ObjectAssert.hasKey( 'b', attributes, "SubSubClassModel should have the 'b' attribute defined in its final 'attributes' hash." );
-			},
-			
-			
-			"A superclass that doesn't define any attributes should be skipped for attributes, but the subclass should still inherit from superclasses above it" : function() {
-				// Reference the base class, and create two subclasses
-				var Model = Kevlar.Model.extend( {} );
-				var SubClassModel = Kevlar.extend( Model, {} );  // one that doesn't define any attributes
-				var SubSubClassModel = Kevlar.extend( SubClassModel, {
-					addAttributes : [ 'a', 'b' ]
-				} );
-				
-				var attributes = (new SubSubClassModel()).attributes;
-				Y.Assert.areSame( 2, Kevlar.util.Object.length( attributes ), "There should be exactly 2 attributes" );
-				Y.ObjectAssert.hasKey( 'a', attributes, "SubSubClassModel should have the 'a' attribute defined in its final 'attributes' hash." );
-				Y.ObjectAssert.hasKey( 'b', attributes, "SubSubClassModel should have the 'b' attribute defined in its final 'attributes' hash." );
-			},
-			
-			
-			// -------------------------------
-			
-			
-			"One should be able to use `attributes` in place of `addAttributes` on the prototype, if they wish" : function() {
-				var Model = Kevlar.Model.extend( {
-					attributes : [ 'a', 'b' ]
-				} );
-				var SubModel = Model.extend( {
-					attributes : [ 'c' ]
-				} );
-				
-				var attributes = (new SubModel()).attributes;
-				Y.Assert.areSame( 3, Kevlar.util.Object.length( attributes ), "There should be exactly 3 attributes" );
-				Y.ObjectAssert.hasKey( 'a', attributes, "SubSubClassModel should have the 'a' attribute defined in its final 'attributes' hash." );
-				Y.ObjectAssert.hasKey( 'b', attributes, "SubSubClassModel should have the 'b' attribute defined in its final 'attributes' hash." );
-				Y.ObjectAssert.hasKey( 'c', attributes, "SubSubClassModel should have the 'c' attribute defined in its final 'attributes' hash." );
-			}
-		},
-	
-	
-	
 		{
 			/*
 			 * Test Initialization (constructor)
@@ -1451,7 +1287,6 @@
 			ttype : 'testsuite',
 			
 			
->>>>>>> e8d1814f
 			items : [
 				{
 					/*
